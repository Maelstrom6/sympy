About
=====

SymPy Development Team
----------------------

SymPy is a team project and it was developed by a lot of people.

Here is a list of contributors together with what they do, (and in some cases links to their
wiki pages), where they describe in
more details what they do and what they are interested in (some people didn't
want to be mentioned here, so see our repository history for a full list).

#. Ondřej Čertík: started the project in 2006, on Jan 4, 2011 passed the project leadership to Aaron Meurer
#. Fabian Pedregosa: everything, reviewing patches, releases, general advice (issues and mailinglist), GSoC 2009
#. Jurjen N.E. Bos: pretty printing and other patches
#. Mateusz Paprocki: GSoC 2007, concrete math module, integration module, new core integration, a lot of patches, general advice, new polynomial module, improvements to solvers, simplifications, patch review
#. Marc-Etienne M.Leveille: matrix patch
#. Brian Jorgensen: GSoC 2007, plotting module and related things, patches
#. Jason Gedge: GSoC 2007, geometry module, a lot of patches and fixes, new core integration
#. Robert Schwarz: GSoC 2007, polynomials module, patches
#. `Pearu Peterson <https://github.com/sympy/sympy/wiki/Pearu-Peterson>`_: new core, sympycore project, general advice (issues and mailinglist)
#. `Fredrik Johansson <https://github.com/sympy/sympy/wiki/Fredrik-Johansson>`_: mpmath project and its integration in SymPy, number theory, combinatorial functions, products & summation, statistics, units, patches, documentation, general advice (issues and mailinglist)
#. Chris Wu: GSoC 2007, linear algebra module
#. Ulrich Hecht: pattern matching and other patches
#. Goutham Lakshminarayan: number theory functions
#. David Lawrence: GHOP, Mathematica parser, square root denesting
#. Jaroslaw Tworek: GHOP, sympify AST implementation, sqrt() refactoring, maxima parser and other patches
#. David Marek: GHOP, derivative evaluation patch, int(NumberSymbol) fix
#. Bernhard R. Link: documentation patch
#. Andrej Tokarčík: GHOP, python printer
#. Or Dvory: GHOP, documentation
#. Saroj Adhikari: bug fixes
#. Pauli Virtanen: bug fix
#. Robert Kern: bug fix, common subexpression elimination
#. James Aspnes: bug fixes
#. Nimish Telang: multivariate lambdas
#. Abderrahim Kitouni: pretty printing + complex expansion bug fixes
#. Pan Peng: ode solvers patch
#. Friedrich Hagedorn: many bug fixes, refactorings and new features added
#. Elrond der Elbenfuerst: pretty printing fix
#. Rizgar Mella: BBP formula for pi calculating algorithm
#. Felix Kaiser: documentation + whitespace testing patches
#. Roberto Nobrega: several pretty printing patches
#. David Roberts: latex printing patches
#. Sebastian Krämer: implemented lambdify/numpy/mpmath cooperation, bug fixes, refactoring, lambdifying of matrices, large printing refactoring and bugfixes
#. Vinzent Steinberg: docstring patches, a lot of bug fixes, nsolve (nonlinear equation systems solver), compiling functions to machine code, patches review
#. Riccardo Gori: improvements and speedups to matrices, many bug fixes
#. Case Van Horsen: implemented optional support for gmpy in mpmath
#. Štěpán Roučka: a lot of bug fixes all over SymPy (matrix, simplification, limits, series, ...)
#. Ali Raza Syed: pretty printing/isympy on windows fix
#. Stefano Maggiolo: many bug fixes, polishings and improvements
#. Robert Cimrman: matrix patches
#. Bastian Weber: latex printing patches
#. Sebastian Krause: match patches
#. Sebastian Kreft: latex printing patches, Dirac delta function, other fixes
#. Dan (coolg49964): documentation fixes
#. Alan Bromborsky: geometric algebra modules
#. Boris Timokhin: matrix fixes
#. Robert (average.programmer): initial piecewise function patch
#. Andy R. Terrel: piecewise function polishing and other patches
#. Hubert Tsang: LaTeX printing fixes
#. Konrad Meyer: policy patch
#. Henrik Johansson: matrix zero finder patch
#. Priit Laes: line integrals, cleanups in ODE, tests added
#. Freddie Witherden: trigonometric simplifications fixes, LaTeX printer improvements
#. Brian E. Granger: second quantization physics module
#. Andrew Straw: lambdify() improvements
#. Kaifeng Zhu: factorint() fix
#. Ted Horst: Basic.__call__() fix, pretty printing fix
#. Andrew Docherty: Fix to series
#. Akshay Srinivasan: printing fix, improvements to integration
#. Aaron Meurer: ODE solvers (GSoC 2009), The Risch Algorithm for integration (GSoC 2010), other fixes, project leader as of Jan 4, 2011
#. Barry Wardell: implement series as function, several tests added
#. Tomasz Buchert: ccode printing fixes, code quality concerning exceptions, documentation
#. Vinay Kumar: polygamma tests
#. Johann Cohen-Tanugi: commutative diff tests
#. Jochen Voss: a test for the @cachit decorator and several other fixes
#. Luke Peterson: improve solve() to handle Derivatives
#. Chris Smith: improvements to solvers, many bug fixes, documentation and test improvements
#. Thomas Sidoti: MathML printer improvements
#. Florian Mickler: reimplementation of convex_hull, several geometry module fixes
#. Nicolas Pourcelot: Infinity comparison fixes, latex fixes
#. Ben Goodrich: Matrix.jacobian() function improvements and fixes
#. Toon Verstraelen: code generation module, latex printing improvements
#. Ronan Lamy: test coverage script; limit, expansion and other fixes and improvements; cleanup
#. James Abbatiello: fixes tests on windows
#. Ryan Krauss: fixes could_extract_minus_sign(), latex fixes and improvements
#. Bill Flynn: substitution fixes
#. Kevin Goodsell: Fix to Integer/Rational
#. Jorn Baayen: improvements to piecewise functions and latex printing, bug fixes
#. Eh Tan: improve trigonometric simplification
#. Renato Coutinho: derivative improvements
#. Oscar Benjamin: latex printer fix, gcd bug fix
#. Øyvind Jensen: implemented coupled cluster expansion and wick theorem, improvements to assumptions, bugfixes
#. Julio Idichekop Filho: indentation fixes, docstring improvements
#. Łukasz Pankowski: fix matrix multiplication with numpy scalars
#. Chu-Ching Huang: fix 3d plotting example
#. Fernando Perez: symarray() implemented
#. Raffaele De Feo: fix non-commutative expansion
#. Christian Muise: fixes to logic module
#. Matt Curry: GSoC 2010 project (symbolic quantum mechanics)
#. Kazuo Thow: cleanup pretty printing tests
#. Christian Schubert: Fix to sympify()
#. Jezreel Ng: fix hyperbolic functions rewrite
#. James Pearson: Py3k related fixes
#. Matthew Brett: fixes to lambdify
#. Addison Cugini: GSoC 2010 project (quantum computing)
#. Nicholas J.S. Kinar: improved documentation about "Immutability of Expressions"
#. Harold Erbin: Geometry related work
#. Thomas Dixon: fix a limit bug
#. Cristóvão Sousa: implements _sage_ method for sign function.
#. Andre de Fortier Smit: doctests in matrices improved
#. Mark Dewing: Fixes to Integral/Sum, MathML work
#. Alexey U. Gudchenko: various work in matrices
#. Gary Kerr: fix examples, docs
#. Sherjil Ozair: fixes to SparseMatrix
#. Oleksandr Gituliar: fixes to Matrix
#. Sean Vig: Quantum improvement
#. Prafullkumar P. Tale: fixed plotting documentation
#. Vladimir Perić: fix some Python 3 issues
#. Tom Bachmann: fixes to Real
#. Yuri Karadzhov: improvements to hyperbolic identities
#. Vladimir Lagunov: improvements to the geometry module
#. Matthew Rocklin: stats, sets, matrix expressions
#. Saptarshi Mandal: Test for an integral
#. Gilbert Gede: Tests for solvers
#. Anatolii Koval: Infinite 1D box example
#. Tomo Lazovich: fixes to quantum operators
#. Pavel Fedotov: fix to is_number
#. Kibeom Kim: fixes to cse function and preorder_traversal
#. Gregory Ksionda: fixes to Integral instantiation
#. Tomáš Bambas: prettier printing of examples
#. Jeremias Yehdegho: fixes to the nthoery module
#. Jack McCaffery: fixes to asin and acos
#. Raymond Wong: Quantum work
#. Luca Weihs: improvements to the geometry module
#. Shai 'Deshe' Wyborski: fix to numeric evaluation of hypergeometric sums
#. Thomas Wiecki: Fix Sum.diff
#. Óscar Nájera: better Laguerre polynomial generator
#. Mario Pernici: faster algorithm for computing Groebner bases
#. Benjamin McDonald: Fix bug in geometry
#. Sam Magura: Improvements to Plot.saveimage
#. Stefan Krastanov: Make Pyglet an external dependency
#. Bradley Froehle: Fix shell command to generate modules in setup.py
#. Min Ragan-Kelley: Fix isympy to work with IPython 0.11
#. Nikhil Sarda: Fix to combinatorics/prufer
#. Emma Hogan: Fixes to the documentation
#. Jason Moore: Fixes to the mechanics module
#. Julien Rioux: Fix behavior of some deprecated methods
#. Roberto Colistete, Jr.: Add num_columns option to the pretty printer
#. Raoul Bourquin: Implement Euler numbers
#. Gert-Ludwig Ingold: Correct derivative of coth
#. Srinivas Vasudevan: Implementation of Catalan numbers
#. Miha Marolt: Add numpydoc extension to the Sphinx docs, fix ode_order
#. Tim Lahey: Rotation matrices
#. Luis Garcia: update examples in symarry
#. Matt Rajca: Code quality fixes
#. David Li: Documentation fixes
#. David Ju: Increase test coverage, fixes to KroneckerDelta
#. Alexandr Gudulin: Code quality fixes
#. Bilal Akhtar: isympy man page
#. Grzegorz Świrski: Fix to latex(), MacPorts portfile
#. Matt Habel: SymPy-wide pyflakes editing
#. Nikolay Lazarov: Translation of the tutorial to Bulgarian
#. Nichita Utiu: Add pretty printing to Product()
#. Tristan Hume: Fixes to test_lambdify.py
#. Imran Ahmed Manzoor: Fixes to the test runner
#. Steve Anton: pyflakes cleanup of various modules, documentation fixes for logic
#. Sam Sleight: Fixes to geometry documentation
#. tsmars15: Fixes to code quality
#. Chancellor Arkantos: Fixes to the logo
#. Stepan Simsa: Translation of the tutorial to Czech
#. Tobias Lenz: Unicode pretty printer for Sum
#. Siddhanathan Shanmugam: Documentation fixes for the Physics module
#. Tiffany Zhu: Improved the latex() docstring
#. Alexey Subach: Translation of the tutorial to Russian
#. Joan Creus: Improvements to the test runner
#. Geoffry Song: Improve code coverage
#. Puneeth Chaganti: Fix for the tutorial
#. Marcin Kostrzewa: SymPy Cheatsheet
#. Jim Zhang: Fixes to AUTHORS and .mailmap
#. Natalia Nawara: Fixes to Product()
#. vishal: Update the Czech tutorial translation to use a .po file
#. Shruti Mangipudi: added See Also documentation to Matrices
#. Davy Mao: Documentation
#. Swapnil Agarwal: added See Also documentation to ntheory, functions
#. Kendhia: Add XFAIL tests
#. jerryma1121: See Also documentation for geometry
#. Joachim Durchholz: corrected spacing issues identified by PyDev
#. Martin Povišer: fix problem with rationaltools
#. Siddhant Jain: See Also documentation for functions/special
#. Kevin Hunter: Improvements to the inequality classes
#. Michael Mayorov: Improvement to series
#. Nathan Alison: Additions to the stats module
#. Christian Bühler: remove use of set_main() in GA
#. Carsten Knoll: improvement to preview()
#. M R Bharath: modified use of int_tested, improvement to Permutation
#. Matthias Toews: File permissions
#. Sergiu Ivanov: Fixes to zoo, SymPyDeprecationWarning
#. Jorge E. Cardona: Cleanup in polys
#. Sanket Agarwal: Rewrite coverage_doctest.py script
#. Manoj Babu K.: Improve gamma function
#. Sai Nikhil: Fix to Heavyside with complex arguments
#. Aleksandar Makelov: Fixes regarding the dihedral group generator
#. Raphael Michel: German translation of the tutorial
#. Sachin Irukula: Changes to allow Dict sorting
#. Ashwini Oruganti: Changes to Pow printing
#. Andreas Kloeckner: Fix to cse()
#. Prateek Papriwal: improve summation documentation
#. Arpit Goyal: Improvements to Integral and Sum
#. Angadh Nanjangud: in physics.mechanics, added a function and tests for the parallel axis theorem
#. Comer Duncan: added dual, is_antisymmetric, and det_lu_decomposition to matrices.py
#. Jens H. Nielsen: added sets to modules listing, update IPython printing extension
#. Joseph Dougherty: modified whitespace cleaning to remove multiple newlines at eof
#. marshall2389: Spelling correction
#. Guru Devanla: Implemented quantum density operator
#. George Waksman: Implemented JavaScript code printer and MathML printer
#. Angus Griffith: Fix bug in rsolve
#. Timothy Reluga: Rewrite trigonometric functions as rationals
#. Brian Stephanik: Test for a bug in fcode
#. Ljubiša Moćić: Serbian translation of the tutorial
#. Piotr Korgul: Polish translation of the tutorial
#. Rom le Clair: French translation of the tutorial
#. Alexandr Popov: Fixes to Pauli algebra
#. Saurabh Jha: Work on Kauers algorithm
#. Tarun Gaba: Implemented some trigonometric integrals
#. Takafumi Arakaki: Add info target to the doc Makefile
#. Alexander Eberspächer: correct typo in aboutus.rst
#. Sachin Joglekar: Simplification of logic expressions to SOP and POS forms
#. Tyler Pirtle: Fix improperly formatted error message
#. Vasily Povalyaev: Fix latex(Min)
#. Colleen Lee: replace uses of fnan with S.NaN
#. Niklas Thörne: Fix links in the docs
#. Huijun Mai: Chinese translation of the tutorial
#. Marek Šuppa: Improvements to symbols, tests
#. Prasoon Shukla: Bug fixes
#. Sergey B Kirpichev: Bug fixes
#. Stefen Yin: Fixes to the mechanics module
#. Thomas Hisch: Improvements to the printing module
#. Matthew Hoff: Addition to quantum module
#. Madeleine Ball: Bug fix
#. Case Van Horsen: Fixes to gmpy support
#. Mary Clark: Improvements to the group theory module
#. Rishabh Dixit: Bug fixes
#. Acebulf: Typos
#. Manoj Kumar: Bug fix
#. Akshit Agarwal: improvements to range handling in symbols
#. CJ Carey: Fix for limits of factorials
#. Patrick Lacasse: Fix for Piecewise.subs
#. Ananya H: Bug fix
#. Tarang Patel: added test for issue 1640
#. Christopher Dembia: improvements to mecahanics documentation
#. Benjamin Fishbein: added rank method to Matrix
#. Sean Ge: made KroneckerDelta arguments canonically ordered
#. Ankit Agrawal: Statistical moments
#. Amit Jamadagni: qapply Rotation to spin states
#. Björn Dahlgren: Documentation fix
#. Christophe Saint-Jean: fixed and added metrics to galgebra
#. Demian Wassermann: fix to ccode printer for Piecewise
#. Khagesh Patel: Addition to matrix expressions
#. Stephen Loo: Update minimum gmpy2 version
#. hm: Fixes to printing
#. Katja Sophie Hotz: use expansion in minpoly
#. Varun Joshi: Addition to functions
#. Chetna Gupta: Improvements to the Risch integration algorithm
#. Thilina Rathnayake: Fix to the matrices
#. Shravas K Rao: Implement prev_lexicographic and next_lexicographic
#. Max Hutchinson: Fix to HadamardProduct
#. Matthew Tadd: fix definition in units module
#. Alexander Hirzel: Updates to ODE docs
#. Randy Heydon: improve collinear point detection
#. Ramana Venkata: improvements to special functions
#. Oliver Lee: improvements to mechanics
#. Seshagiri Prabhu: hardcoded 3x3 determinant
#. Pradyumna: Fix to printing
#. Erik Welch: Fix a warning
#. Eric Nelson: Fixes to printing
#. Roland Puntaier: Improve App Engine support
#. Chris Conley: Use warnings instead of prints
#. Tim Swast: Help with pull requests and IPython
#. Dmitry Batkovich: Fix to series
#. Francesco Bonazzi: Improvements to matrices and tensors
#. Yuriy Demidov: Add examples from "Review of CAS mathematical capabilities"
#. Rick Muller: Implementation of quantum circuit plotting
#. Manish Gill: Fix infinite loop in Matrix constructor
#. Markus Müller: Add Jordan form for matrices
#. Amit Saha: Fixes to documentation
#. Jeremy: Bug fix
#. QuaBoo: Optimizations in ntheory
#. Stefan van der Walt: Fixes to mechanics module
#. David Joyner: Cryptography module
#. Lars Buitinck: Bug fix
#. Alkiviadis G. Akritas: Add a reference
#. Vinit Ravishankar: fix iterables documentation
#. Mike Boyle: Additions to the printing system
#. Heiner Kirchhoffer: PythonRational int conversion fix
#. Pablo Puente: Test cases from Wester paper
#. James Fiedler: Bug fix
#. Harsh Gupta: Bug fix
#. Tuomas Airaksinen: is_real for besselx
<<<<<<< HEAD
#. rathmann: fix some Python 2/3 issues
=======
#. Paul Strickland: documentation fix
#. James Goppert: correct code in form_lagranges_equations
>>>>>>> 962871fa

Up-to-date list in the order of the first contribution is given in the `AUTHORS
<https://github.com/sympy/sympy/blob/master/AUTHORS>`_ file.

You can find a brief history of SymPy in the README.

Financial and Infrastructure Support
------------------------------------

* `Google <http://www.google.com/corporate/>`_: SymPy has received generous
  financial support from Google in various years through the `Google Summer of
  Code <http://www.google-melange.com/>`_ program by providing stipends:

  * in 2007 for 5 students (`GSoC 2007 <https://github.com/sympy/sympy/wiki/GSoC-2007-Report>`_)
  * in 2008 for 1 student (`GSoC 2008 <https://github.com/sympy/sympy/wiki/GSoC-2008-report>`_)
  * in 2009 for 5 students (`GSoC 2009 <https://github.com/sympy/sympy/wiki/GSoC-2009-report>`_)
  * in 2010 for 5 students (`GSoC 2010 <https://github.com/sympy/sympy/wiki/GSoC-2010-report>`_)
  * in 2011 for 9 students (`GSoC 2011 <https://github.com/sympy/sympy/wiki/Gsoc-2011-report>`_)
  * in 2012 for 6 students (`GSoC 2012 <https://github.com/sympy/sympy/wiki/Gsoc-2012-report>`_)
  * in 2013 for 7 students (`GSoC 2013 <https://github.com/sympy/sympy/wiki/Gsoc-2013-report>`_)

* `Python Software Foundation (PSF) <http://www.python.org/psf/>`_ has hosted
  various GSoC students over the years:

  * 3 GSoC 2007 students (Brian, Robert and Jason)
  * 1 GSoC 2008 student (Fredrik)
  * 2 GSoC 2009 students (Freddie and Priit)
  * 4 GSoC 2010 students (Aaron, Christian, Matthew and Øyvind)

* `Portland State University (PSU) <http://www.pdx.edu/>`_ has hosted following
  GSoC students:

  * 1 student (Chris) in 2007
  * 3 students (Aaron, Dale and Fabian) in 2009
  * 1 student (Addison) in 2010

* `The Space Telescope Science Institute <http://www.stsci.edu/portal/>`_: STScI hosted 1 GSoC 2007 student (Mateusz)

* Several 13-17 year old pre-university students contributed as part of
  Google's `Code-In
  <http://www.google-melange.com/gci/homepage/google/gci2011>`_ 2011.  (`GCI
  2011 <http://www.google-melange.com/gci/org/google/gci2011/sympy>`_)

* `Simula Research Laboratory <http://www.simula.no/>`_: supports Pearu Peterson work in SymPy/SymPy Core projects

* `GitHub <https://github.com/about>`_ is providing us with development
  and collaboration tools

License
-------

Unless stated otherwise, all files in the SymPy project, SymPy's webpage (and
wiki), all images and all documentation including this User's Guide are licensed
using the new BSD license:

.. literalinclude:: ../../LICENSE<|MERGE_RESOLUTION|>--- conflicted
+++ resolved
@@ -299,12 +299,9 @@
 #. James Fiedler: Bug fix
 #. Harsh Gupta: Bug fix
 #. Tuomas Airaksinen: is_real for besselx
-<<<<<<< HEAD
 #. rathmann: fix some Python 2/3 issues
-=======
 #. Paul Strickland: documentation fix
 #. James Goppert: correct code in form_lagranges_equations
->>>>>>> 962871fa
 
 Up-to-date list in the order of the first contribution is given in the `AUTHORS
 <https://github.com/sympy/sympy/blob/master/AUTHORS>`_ file.
