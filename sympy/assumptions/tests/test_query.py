--- conflicted
+++ resolved
@@ -568,11 +568,8 @@
     assert ask(Q.real(z)) is True
 
 
-<<<<<<< HEAD
-def test_bounded1():
-=======
+
 def test_bounded():
->>>>>>> 36c2e2ab
     x, y, z = symbols('x,y,z')
     assert ask(Q.finite(x)) is None
     assert ask(Q.finite(x), Q.finite(x)) is True
@@ -658,11 +655,6 @@
     assert ask(Q.finite(a), ~Q.positive(x) & Q.positive(y)) is None
     assert ask(Q.finite(a), ~Q.positive(x) & ~Q.positive(y)) is None
 
-<<<<<<< HEAD
-
-def test_bounded2a():
-=======
->>>>>>> 36c2e2ab
     x, y, z = symbols('x,y,z')
     a = x + y + z
     x, y, z = a.args
@@ -807,15 +799,6 @@
         Q.finite(a), Q.finite(x) & ~Q.finite(y) & Q.positive(z)) is None
     assert ask(Q.finite(a), Q.finite(x) & Q.positive(y) &
         ~Q.finite(y) & Q.positive(z) & ~Q.finite(z)) is False
-
-<<<<<<< HEAD
-
-def test_bounded2b():
-    x, y, z = symbols('x,y,z')
-    a = x + y + z
-    x, y, z = a.args
-=======
->>>>>>> 36c2e2ab
     assert ask(Q.finite(a), Q.finite(x) &
         Q.positive(y) & ~Q.finite(y) & Q.negative(z)) is None
     assert ask(
@@ -990,11 +973,6 @@
     assert ask(Q.finite(2*x)) is None
     assert ask(Q.finite(2*x), Q.finite(x)) is True
 
-<<<<<<< HEAD
-
-def test_bounded3():
-=======
->>>>>>> 36c2e2ab
     x, y, z = symbols('x,y,z')
     a = x*y
     x, y = a.args
@@ -1851,10 +1829,7 @@
     assert ask(Q.real(I*x), Q.imaginary(x)) is True
     assert ask(Q.real(I*x), Q.complex(x)) is None
 
-<<<<<<< HEAD
-=======
-
->>>>>>> 36c2e2ab
+    
 def test_real_pow():
     assert ask(Q.real(x**2), Q.real(x)) is True
     assert ask(Q.real(sqrt(x)), Q.negative(x)) is False
