import mpmath as mp

from sympy.core.add import Add
from sympy.core.basic import Basic
from sympy.core.compatibility import (
    Callable, NotIterable, as_int, is_sequence)
from sympy.core.decorators import deprecated
from sympy.core.expr import Expr
from sympy.core.mul import Mul
from sympy.core.power import Pow
from sympy.core.singleton import S
from sympy.core.symbol import Dummy, Symbol, uniquely_named_symbol
from sympy.core.sympify import sympify
from sympy.core.sympify import _sympify
from sympy.functions import exp, factorial, log
from sympy.functions.elementary.miscellaneous import Max, Min, sqrt
from sympy.functions.special.tensor_functions import KroneckerDelta
from sympy.polys import cancel
from sympy.printing import sstr
from sympy.printing.defaults import Printable
from sympy.simplify import simplify as _simplify
from sympy.core.kind import Kind, NumberKind, _NumberKind
from sympy.utilities.exceptions import SymPyDeprecationWarning
from sympy.utilities.iterables import flatten
from sympy.utilities.misc import filldedent

from .common import (
    MatrixCommon, MatrixError, NonSquareMatrixError, NonInvertibleMatrixError,
    ShapeError)

from .utilities import _iszero, _is_zero_after_expand_mul

from .determinant import (
    _find_reasonable_pivot, _find_reasonable_pivot_naive,
    _adjugate, _charpoly, _cofactor, _cofactor_matrix, _per,
    _det, _det_bareiss, _det_berkowitz, _det_LU, _minor, _minor_submatrix)

from .reductions import _is_echelon, _echelon_form, _rank, _rref
from .subspaces import _columnspace, _nullspace, _rowspace, _orthogonalize

from .eigen import (
    _eigenvals, _eigenvects,
    _bidiagonalize, _bidiagonal_decomposition,
    _is_diagonalizable, _diagonalize,
    _is_positive_definite, _is_positive_semidefinite,
    _is_negative_definite, _is_negative_semidefinite, _is_indefinite,
    _jordan_form, _left_eigenvects, _singular_values)

from .decompositions import (
    _rank_decomposition, _cholesky, _LDLdecomposition,
    _LUdecomposition, _LUdecomposition_Simple, _LUdecompositionFF,
<<<<<<< HEAD
    _singular_value_decomposition, _QRdecomposition)
=======
    _QRdecomposition, _upper_hessenberg_decomposition)
>>>>>>> 07a6388b

from .graph import _connected_components, _connected_components_decomposition

from .solvers import (
    _diagonal_solve, _lower_triangular_solve, _upper_triangular_solve,
    _cholesky_solve, _LDLsolve, _LUsolve, _QRsolve, _gauss_jordan_solve,
    _pinv_solve, _solve, _solve_least_squares)

from .inverse import (
    _pinv, _inv_mod, _inv_ADJ, _inv_GE, _inv_LU, _inv_CH, _inv_LDL, _inv_QR,
    _inv, _inv_block)


class DeferredVector(Symbol, NotIterable):
    """A vector whose components are deferred (e.g. for use with lambdify)

    Examples
    ========

    >>> from sympy import DeferredVector, lambdify
    >>> X = DeferredVector( 'X' )
    >>> X
    X
    >>> expr = (X[0] + 2, X[2] + 3)
    >>> func = lambdify( X, expr)
    >>> func( [1, 2, 3] )
    (3, 6)
    """

    def __getitem__(self, i):
        if i == -0:
            i = 0
        if i < 0:
            raise IndexError('DeferredVector index out of range')
        component_name = '%s[%d]' % (self.name, i)
        return Symbol(component_name)

    def __str__(self):
        return sstr(self)

    def __repr__(self):
        return "DeferredVector('%s')" % self.name


class MatrixDeterminant(MatrixCommon):
    """Provides basic matrix determinant operations. Should not be instantiated
    directly. See ``determinant.py`` for their implementations."""

    def _eval_det_bareiss(self, iszerofunc=_is_zero_after_expand_mul):
        return _det_bareiss(self, iszerofunc=iszerofunc)

    def _eval_det_berkowitz(self):
        return _det_berkowitz(self)

    def _eval_det_lu(self, iszerofunc=_iszero, simpfunc=None):
        return _det_LU(self, iszerofunc=iszerofunc, simpfunc=simpfunc)

    def _eval_determinant(self): # for expressions.determinant.Determinant
        return _det(self)

    def adjugate(self, method="berkowitz"):
        return _adjugate(self, method=method)

    def charpoly(self, x='lambda', simplify=_simplify):
        return _charpoly(self, x=x, simplify=simplify)

    def cofactor(self, i, j, method="berkowitz"):
        return _cofactor(self, i, j, method=method)

    def cofactor_matrix(self, method="berkowitz"):
        return _cofactor_matrix(self, method=method)

    def det(self, method="bareiss", iszerofunc=None):
        return _det(self, method=method, iszerofunc=iszerofunc)

    def per(self):
        return _per(self)

    def minor(self, i, j, method="berkowitz"):
        return _minor(self, i, j, method=method)

    def minor_submatrix(self, i, j):
        return _minor_submatrix(self, i, j)

    _find_reasonable_pivot.__doc__       = _find_reasonable_pivot.__doc__
    _find_reasonable_pivot_naive.__doc__ = _find_reasonable_pivot_naive.__doc__
    _eval_det_bareiss.__doc__            = _det_bareiss.__doc__
    _eval_det_berkowitz.__doc__          = _det_berkowitz.__doc__
    _eval_det_lu.__doc__                 = _det_LU.__doc__
    _eval_determinant.__doc__            = _det.__doc__
    adjugate.__doc__                     = _adjugate.__doc__
    charpoly.__doc__                     = _charpoly.__doc__
    cofactor.__doc__                     = _cofactor.__doc__
    cofactor_matrix.__doc__              = _cofactor_matrix.__doc__
    det.__doc__                          = _det.__doc__
    per.__doc__                          = _per.__doc__
    minor.__doc__                        = _minor.__doc__
    minor_submatrix.__doc__              = _minor_submatrix.__doc__


class MatrixReductions(MatrixDeterminant):
    """Provides basic matrix row/column operations. Should not be instantiated
    directly. See ``reductions.py`` for some of their implementations."""

    def echelon_form(self, iszerofunc=_iszero, simplify=False, with_pivots=False):
        return _echelon_form(self, iszerofunc=iszerofunc, simplify=simplify,
                with_pivots=with_pivots)

    @property
    def is_echelon(self):
        return _is_echelon(self)

    def rank(self, iszerofunc=_iszero, simplify=False):
        return _rank(self, iszerofunc=iszerofunc, simplify=simplify)

    def rref(self, iszerofunc=_iszero, simplify=False, pivots=True,
            normalize_last=True):
        return _rref(self, iszerofunc=iszerofunc, simplify=simplify,
            pivots=pivots, normalize_last=normalize_last)

    echelon_form.__doc__ = _echelon_form.__doc__
    is_echelon.__doc__   = _is_echelon.__doc__
    rank.__doc__         = _rank.__doc__
    rref.__doc__         = _rref.__doc__

    def _normalize_op_args(self, op, col, k, col1, col2, error_str="col"):
        """Validate the arguments for a row/column operation.  ``error_str``
        can be one of "row" or "col" depending on the arguments being parsed."""
        if op not in ["n->kn", "n<->m", "n->n+km"]:
            raise ValueError("Unknown {} operation '{}'. Valid col operations "
                             "are 'n->kn', 'n<->m', 'n->n+km'".format(error_str, op))

        # define self_col according to error_str
        self_cols = self.cols if error_str == 'col' else self.rows

        # normalize and validate the arguments
        if op == "n->kn":
            col = col if col is not None else col1
            if col is None or k is None:
                raise ValueError("For a {0} operation 'n->kn' you must provide the "
                                 "kwargs `{0}` and `k`".format(error_str))
            if not 0 <= col < self_cols:
                raise ValueError("This matrix doesn't have a {} '{}'".format(error_str, col))

        elif op == "n<->m":
            # we need two cols to swap. It doesn't matter
            # how they were specified, so gather them together and
            # remove `None`
            cols = {col, k, col1, col2}.difference([None])
            if len(cols) > 2:
                # maybe the user left `k` by mistake?
                cols = {col, col1, col2}.difference([None])
            if len(cols) != 2:
                raise ValueError("For a {0} operation 'n<->m' you must provide the "
                                 "kwargs `{0}1` and `{0}2`".format(error_str))
            col1, col2 = cols
            if not 0 <= col1 < self_cols:
                raise ValueError("This matrix doesn't have a {} '{}'".format(error_str, col1))
            if not 0 <= col2 < self_cols:
                raise ValueError("This matrix doesn't have a {} '{}'".format(error_str, col2))

        elif op == "n->n+km":
            col = col1 if col is None else col
            col2 = col1 if col2 is None else col2
            if col is None or col2 is None or k is None:
                raise ValueError("For a {0} operation 'n->n+km' you must provide the "
                                 "kwargs `{0}`, `k`, and `{0}2`".format(error_str))
            if col == col2:
                raise ValueError("For a {0} operation 'n->n+km' `{0}` and `{0}2` must "
                                 "be different.".format(error_str))
            if not 0 <= col < self_cols:
                raise ValueError("This matrix doesn't have a {} '{}'".format(error_str, col))
            if not 0 <= col2 < self_cols:
                raise ValueError("This matrix doesn't have a {} '{}'".format(error_str, col2))

        else:
            raise ValueError('invalid operation %s' % repr(op))

        return op, col, k, col1, col2

    def _eval_col_op_multiply_col_by_const(self, col, k):
        def entry(i, j):
            if j == col:
                return k * self[i, j]
            return self[i, j]
        return self._new(self.rows, self.cols, entry)

    def _eval_col_op_swap(self, col1, col2):
        def entry(i, j):
            if j == col1:
                return self[i, col2]
            elif j == col2:
                return self[i, col1]
            return self[i, j]
        return self._new(self.rows, self.cols, entry)

    def _eval_col_op_add_multiple_to_other_col(self, col, k, col2):
        def entry(i, j):
            if j == col:
                return self[i, j] + k * self[i, col2]
            return self[i, j]
        return self._new(self.rows, self.cols, entry)

    def _eval_row_op_swap(self, row1, row2):
        def entry(i, j):
            if i == row1:
                return self[row2, j]
            elif i == row2:
                return self[row1, j]
            return self[i, j]
        return self._new(self.rows, self.cols, entry)

    def _eval_row_op_multiply_row_by_const(self, row, k):
        def entry(i, j):
            if i == row:
                return k * self[i, j]
            return self[i, j]
        return self._new(self.rows, self.cols, entry)

    def _eval_row_op_add_multiple_to_other_row(self, row, k, row2):
        def entry(i, j):
            if i == row:
                return self[i, j] + k * self[row2, j]
            return self[i, j]
        return self._new(self.rows, self.cols, entry)

    def elementary_col_op(self, op="n->kn", col=None, k=None, col1=None, col2=None):
        """Performs the elementary column operation `op`.

        `op` may be one of

            * "n->kn" (column n goes to k*n)
            * "n<->m" (swap column n and column m)
            * "n->n+km" (column n goes to column n + k*column m)

        Parameters
        ==========

        op : string; the elementary row operation
        col : the column to apply the column operation
        k : the multiple to apply in the column operation
        col1 : one column of a column swap
        col2 : second column of a column swap or column "m" in the column operation
               "n->n+km"
        """

        op, col, k, col1, col2 = self._normalize_op_args(op, col, k, col1, col2, "col")

        # now that we've validated, we're all good to dispatch
        if op == "n->kn":
            return self._eval_col_op_multiply_col_by_const(col, k)
        if op == "n<->m":
            return self._eval_col_op_swap(col1, col2)
        if op == "n->n+km":
            return self._eval_col_op_add_multiple_to_other_col(col, k, col2)

    def elementary_row_op(self, op="n->kn", row=None, k=None, row1=None, row2=None):
        """Performs the elementary row operation `op`.

        `op` may be one of

            * "n->kn" (row n goes to k*n)
            * "n<->m" (swap row n and row m)
            * "n->n+km" (row n goes to row n + k*row m)

        Parameters
        ==========

        op : string; the elementary row operation
        row : the row to apply the row operation
        k : the multiple to apply in the row operation
        row1 : one row of a row swap
        row2 : second row of a row swap or row "m" in the row operation
               "n->n+km"
        """

        op, row, k, row1, row2 = self._normalize_op_args(op, row, k, row1, row2, "row")

        # now that we've validated, we're all good to dispatch
        if op == "n->kn":
            return self._eval_row_op_multiply_row_by_const(row, k)
        if op == "n<->m":
            return self._eval_row_op_swap(row1, row2)
        if op == "n->n+km":
            return self._eval_row_op_add_multiple_to_other_row(row, k, row2)


class MatrixSubspaces(MatrixReductions):
    """Provides methods relating to the fundamental subspaces of a matrix.
    Should not be instantiated directly. See ``subspaces.py`` for their
    implementations."""

    def columnspace(self, simplify=False):
        return _columnspace(self, simplify=simplify)

    def nullspace(self, simplify=False, iszerofunc=_iszero):
        return _nullspace(self, simplify=simplify, iszerofunc=iszerofunc)

    def rowspace(self, simplify=False):
        return _rowspace(self, simplify=simplify)

    # This is a classmethod but is converted to such later in order to allow
    # assignment of __doc__ since that does not work for already wrapped
    # classmethods in Python 3.6.
    def orthogonalize(cls, *vecs, **kwargs):
        return _orthogonalize(cls, *vecs, **kwargs)

    columnspace.__doc__   = _columnspace.__doc__
    nullspace.__doc__     = _nullspace.__doc__
    rowspace.__doc__      = _rowspace.__doc__
    orthogonalize.__doc__ = _orthogonalize.__doc__

    orthogonalize         = classmethod(orthogonalize)  # type:ignore


class MatrixEigen(MatrixSubspaces):
    """Provides basic matrix eigenvalue/vector operations.
    Should not be instantiated directly. See ``eigen.py`` for their
    implementations."""

    def eigenvals(self, error_when_incomplete=True, **flags):
        return _eigenvals(self, error_when_incomplete=error_when_incomplete, **flags)

    def eigenvects(self, error_when_incomplete=True, iszerofunc=_iszero, **flags):
        return _eigenvects(self, error_when_incomplete=error_when_incomplete,
                iszerofunc=iszerofunc, **flags)

    def is_diagonalizable(self, reals_only=False, **kwargs):
        return _is_diagonalizable(self, reals_only=reals_only, **kwargs)

    def diagonalize(self, reals_only=False, sort=False, normalize=False):
        return _diagonalize(self, reals_only=reals_only, sort=sort,
                normalize=normalize)

    def bidiagonalize(self, upper=True):
        return _bidiagonalize(self, upper=upper)

    def bidiagonal_decomposition(self, upper=True):
        return _bidiagonal_decomposition(self, upper=upper)

    @property
    def is_positive_definite(self):
        return _is_positive_definite(self)

    @property
    def is_positive_semidefinite(self):
        return _is_positive_semidefinite(self)

    @property
    def is_negative_definite(self):
        return _is_negative_definite(self)

    @property
    def is_negative_semidefinite(self):
        return _is_negative_semidefinite(self)

    @property
    def is_indefinite(self):
        return _is_indefinite(self)

    def jordan_form(self, calc_transform=True, **kwargs):
        return _jordan_form(self, calc_transform=calc_transform, **kwargs)

    def left_eigenvects(self, **flags):
        return _left_eigenvects(self, **flags)

    def singular_values(self):
        return _singular_values(self)

    eigenvals.__doc__                  = _eigenvals.__doc__
    eigenvects.__doc__                 = _eigenvects.__doc__
    is_diagonalizable.__doc__          = _is_diagonalizable.__doc__
    diagonalize.__doc__                = _diagonalize.__doc__
    is_positive_definite.__doc__       = _is_positive_definite.__doc__
    is_positive_semidefinite.__doc__   = _is_positive_semidefinite.__doc__
    is_negative_definite.__doc__       = _is_negative_definite.__doc__
    is_negative_semidefinite.__doc__   = _is_negative_semidefinite.__doc__
    is_indefinite.__doc__              = _is_indefinite.__doc__
    jordan_form.__doc__                = _jordan_form.__doc__
    left_eigenvects.__doc__            = _left_eigenvects.__doc__
    singular_values.__doc__            = _singular_values.__doc__
    bidiagonalize.__doc__              = _bidiagonalize.__doc__
    bidiagonal_decomposition.__doc__   = _bidiagonal_decomposition.__doc__


class MatrixCalculus(MatrixCommon):
    """Provides calculus-related matrix operations."""

    def diff(self, *args, **kwargs):
        """Calculate the derivative of each element in the matrix.
        ``args`` will be passed to the ``integrate`` function.

        Examples
        ========

        >>> from sympy.matrices import Matrix
        >>> from sympy.abc import x, y
        >>> M = Matrix([[x, y], [1, 0]])
        >>> M.diff(x)
        Matrix([
        [1, 0],
        [0, 0]])

        See Also
        ========

        integrate
        limit
        """
        # XXX this should be handled here rather than in Derivative
        from sympy.tensor.array.array_derivatives import ArrayDerivative
        kwargs.setdefault('evaluate', True)
        deriv = ArrayDerivative(self, *args, evaluate=True)
        if not isinstance(self, Basic):
            return deriv.as_mutable()
        else:
            return deriv

    def _eval_derivative(self, arg):
        return self.applyfunc(lambda x: x.diff(arg))

    def integrate(self, *args, **kwargs):
        """Integrate each element of the matrix.  ``args`` will
        be passed to the ``integrate`` function.

        Examples
        ========

        >>> from sympy.matrices import Matrix
        >>> from sympy.abc import x, y
        >>> M = Matrix([[x, y], [1, 0]])
        >>> M.integrate((x, ))
        Matrix([
        [x**2/2, x*y],
        [     x,   0]])
        >>> M.integrate((x, 0, 2))
        Matrix([
        [2, 2*y],
        [2,   0]])

        See Also
        ========

        limit
        diff
        """
        return self.applyfunc(lambda x: x.integrate(*args, **kwargs))

    def jacobian(self, X):
        """Calculates the Jacobian matrix (derivative of a vector-valued function).

        Parameters
        ==========

        ``self`` : vector of expressions representing functions f_i(x_1, ..., x_n).
        X : set of x_i's in order, it can be a list or a Matrix

        Both ``self`` and X can be a row or a column matrix in any order
        (i.e., jacobian() should always work).

        Examples
        ========

        >>> from sympy import sin, cos, Matrix
        >>> from sympy.abc import rho, phi
        >>> X = Matrix([rho*cos(phi), rho*sin(phi), rho**2])
        >>> Y = Matrix([rho, phi])
        >>> X.jacobian(Y)
        Matrix([
        [cos(phi), -rho*sin(phi)],
        [sin(phi),  rho*cos(phi)],
        [   2*rho,             0]])
        >>> X = Matrix([rho*cos(phi), rho*sin(phi)])
        >>> X.jacobian(Y)
        Matrix([
        [cos(phi), -rho*sin(phi)],
        [sin(phi),  rho*cos(phi)]])

        See Also
        ========

        hessian
        wronskian
        """
        if not isinstance(X, MatrixBase):
            X = self._new(X)
        # Both X and ``self`` can be a row or a column matrix, so we need to make
        # sure all valid combinations work, but everything else fails:
        if self.shape[0] == 1:
            m = self.shape[1]
        elif self.shape[1] == 1:
            m = self.shape[0]
        else:
            raise TypeError("``self`` must be a row or a column matrix")
        if X.shape[0] == 1:
            n = X.shape[1]
        elif X.shape[1] == 1:
            n = X.shape[0]
        else:
            raise TypeError("X must be a row or a column matrix")

        # m is the number of functions and n is the number of variables
        # computing the Jacobian is now easy:
        return self._new(m, n, lambda j, i: self[j].diff(X[i]))

    def limit(self, *args):
        """Calculate the limit of each element in the matrix.
        ``args`` will be passed to the ``limit`` function.

        Examples
        ========

        >>> from sympy.matrices import Matrix
        >>> from sympy.abc import x, y
        >>> M = Matrix([[x, y], [1, 0]])
        >>> M.limit(x, 2)
        Matrix([
        [2, y],
        [1, 0]])

        See Also
        ========

        integrate
        diff
        """
        return self.applyfunc(lambda x: x.limit(*args))


# https://github.com/sympy/sympy/pull/12854
class MatrixDeprecated(MatrixCommon):
    """A class to house deprecated matrix methods."""
    def _legacy_array_dot(self, b):
        """Compatibility function for deprecated behavior of ``matrix.dot(vector)``
        """
        from .dense import Matrix

        if not isinstance(b, MatrixBase):
            if is_sequence(b):
                if len(b) != self.cols and len(b) != self.rows:
                    raise ShapeError(
                        "Dimensions incorrect for dot product: %s, %s" % (
                            self.shape, len(b)))
                return self.dot(Matrix(b))
            else:
                raise TypeError(
                    "`b` must be an ordered iterable or Matrix, not %s." %
                    type(b))

        mat = self
        if mat.cols == b.rows:
            if b.cols != 1:
                mat = mat.T
                b = b.T
            prod = flatten((mat * b).tolist())
            return prod
        if mat.cols == b.cols:
            return mat.dot(b.T)
        elif mat.rows == b.rows:
            return mat.T.dot(b)
        else:
            raise ShapeError("Dimensions incorrect for dot product: %s, %s" % (
                self.shape, b.shape))


    def berkowitz_charpoly(self, x=Dummy('lambda'), simplify=_simplify):
        return self.charpoly(x=x)

    def berkowitz_det(self):
        """Computes determinant using Berkowitz method.

        See Also
        ========

        det
        berkowitz
        """
        return self.det(method='berkowitz')

    def berkowitz_eigenvals(self, **flags):
        """Computes eigenvalues of a Matrix using Berkowitz method.

        See Also
        ========

        berkowitz
        """
        return self.eigenvals(**flags)

    def berkowitz_minors(self):
        """Computes principal minors using Berkowitz method.

        See Also
        ========

        berkowitz
        """
        sign, minors = self.one, []

        for poly in self.berkowitz():
            minors.append(sign * poly[-1])
            sign = -sign

        return tuple(minors)

    def berkowitz(self):
        from sympy.matrices import zeros
        berk = ((1,),)
        if not self:
            return berk

        if not self.is_square:
            raise NonSquareMatrixError()

        A, N = self, self.rows
        transforms = [0] * (N - 1)

        for n in range(N, 1, -1):
            T, k = zeros(n + 1, n), n - 1

            R, C = -A[k, :k], A[:k, k]
            A, a = A[:k, :k], -A[k, k]

            items = [C]

            for i in range(0, n - 2):
                items.append(A * items[i])

            for i, B in enumerate(items):
                items[i] = (R * B)[0, 0]

            items = [self.one, a] + items

            for i in range(n):
                T[i:, i] = items[:n - i + 1]

            transforms[k - 1] = T

        polys = [self._new([self.one, -A[0, 0]])]

        for i, T in enumerate(transforms):
            polys.append(T * polys[i])

        return berk + tuple(map(tuple, polys))

    def cofactorMatrix(self, method="berkowitz"):
        return self.cofactor_matrix(method=method)

    def det_bareis(self):
        return _det_bareiss(self)

    def det_LU_decomposition(self):
        """Compute matrix determinant using LU decomposition


        Note that this method fails if the LU decomposition itself
        fails. In particular, if the matrix has no inverse this method
        will fail.

        TODO: Implement algorithm for sparse matrices (SFF),
        http://www.eecis.udel.edu/~saunders/papers/sffge/it5.ps.

        See Also
        ========


        det
        det_bareiss
        berkowitz_det
        """
        return self.det(method='lu')

    def jordan_cell(self, eigenval, n):
        return self.jordan_block(size=n, eigenvalue=eigenval)

    def jordan_cells(self, calc_transformation=True):
        P, J = self.jordan_form()
        return P, J.get_diag_blocks()

    def minorEntry(self, i, j, method="berkowitz"):
        return self.minor(i, j, method=method)

    def minorMatrix(self, i, j):
        return self.minor_submatrix(i, j)

    def permuteBkwd(self, perm):
        """Permute the rows of the matrix with the given permutation in reverse."""
        return self.permute_rows(perm, direction='backward')

    def permuteFwd(self, perm):
        """Permute the rows of the matrix with the given permutation."""
        return self.permute_rows(perm, direction='forward')


class MatrixKind(Kind):
    """
    Kind for all matrices in SymPy.

    Basic class for this kind is ``MatrixBase`` and ``MatrixExpr``,
    but any expression representing the matrix can have this.

    Parameters
    ==========

    element_kind : Kind
        Kind of the element. Default is ``NumberKind``, which means that
        the matrix contains only numbers.

    Examples
    ========

    >>> from sympy import MatrixSymbol, Integral
    >>> from sympy.abc import x
    >>> A = MatrixSymbol('A', 2,2)
    >>> A.kind
    MatrixKind(NumberKind)
    >>> Integral(A,x).kind
    MatrixKind(NumberKind)

    See Also
    ========

    sympy.tensor.ArrayKind : Kind for N-dimensional arrays.

    """
    def __new__(cls, element_kind=NumberKind):
        obj = super().__new__(cls, element_kind)
        obj.element_kind = element_kind
        return obj

    def __repr__(self):
        return "MatrixKind(%s)" % self.element_kind


@Mul._kind_dispatcher.register(_NumberKind, MatrixKind)
def num_mat_mul(k1, k2):
    """
    Return MatrixKind. The element kind is selected by recursive dispatching.
    Do not need to dispatch in reversed order because KindDispatcher
    searches for this automatically.
    """
    # Deal with Mul._kind_dispatcher's commutativity
    elemk = Mul._kind_dispatcher(NumberKind, k2.element_kind)
    return MatrixKind(elemk)

@Mul._kind_dispatcher.register(MatrixKind, MatrixKind)
def mat_mat_mul(k1, k2):
    """
    Return MatrixKind. The element kind is selected by recursive dispatching.
    """
    elemk = Mul._kind_dispatcher(k1.element_kind, k2.element_kind)
    return MatrixKind(elemk)

class MatrixBase(MatrixDeprecated,
                 MatrixCalculus,
                 MatrixEigen,
                 MatrixCommon,
                 Printable):
    """Base class for matrix objects."""
    # Added just for numpy compatibility
    __array_priority__ = 11

    is_Matrix = True
    _class_priority = 3
    _sympify = staticmethod(sympify)
    zero = S.Zero
    one = S.One

    kind = MatrixKind()

    def __array__(self, dtype=object):
        from .dense import matrix2numpy
        return matrix2numpy(self, dtype=dtype)

    def __len__(self):
        """Return the number of elements of ``self``.

        Implemented mainly so bool(Matrix()) == False.
        """
        return self.rows * self.cols

    def _matrix_pow_by_jordan_blocks(self, num):
        from sympy.matrices import diag, MutableMatrix
        from sympy import binomial

        def jordan_cell_power(jc, n):
            N = jc.shape[0]
            l = jc[0,0]
            if l.is_zero:
                if N == 1 and n.is_nonnegative:
                    jc[0,0] = l**n
                elif not (n.is_integer and n.is_nonnegative):
                    raise NonInvertibleMatrixError("Non-invertible matrix can only be raised to a nonnegative integer")
                else:
                    for i in range(N):
                        jc[0,i] = KroneckerDelta(i, n)
            else:
                for i in range(N):
                    bn = binomial(n, i)
                    if isinstance(bn, binomial):
                        bn = bn._eval_expand_func()
                    jc[0,i] = l**(n-i)*bn
            for i in range(N):
                for j in range(1, N-i):
                    jc[j,i+j] = jc [j-1,i+j-1]

        P, J = self.jordan_form()
        jordan_cells = J.get_diag_blocks()
        # Make sure jordan_cells matrices are mutable:
        jordan_cells = [MutableMatrix(j) for j in jordan_cells]
        for j in jordan_cells:
            jordan_cell_power(j, num)
        return self._new(P.multiply(diag(*jordan_cells))
                .multiply(P.inv()))

    def __str__(self):
        if self.rows == 0 or self.cols == 0:
            return 'Matrix(%s, %s, [])' % (self.rows, self.cols)
        return "Matrix(%s)" % str(self.tolist())

    def _format_str(self, printer=None):
        if not printer:
            from sympy.printing.str import StrPrinter
            printer = StrPrinter()
        # Handle zero dimensions:
        if self.rows == 0 or self.cols == 0:
            return 'Matrix(%s, %s, [])' % (self.rows, self.cols)
        if self.rows == 1:
            return "Matrix([%s])" % self.table(printer, rowsep=',\n')
        return "Matrix([\n%s])" % self.table(printer, rowsep=',\n')

    @classmethod
    def irregular(cls, ntop, *matrices, **kwargs):
      """Return a matrix filled by the given matrices which
      are listed in order of appearance from left to right, top to
      bottom as they first appear in the matrix. They must fill the
      matrix completely.

      Examples
      ========

      >>> from sympy import ones, Matrix
      >>> Matrix.irregular(3, ones(2,1), ones(3,3)*2, ones(2,2)*3,
      ...   ones(1,1)*4, ones(2,2)*5, ones(1,2)*6, ones(1,2)*7)
      Matrix([
        [1, 2, 2, 2, 3, 3],
        [1, 2, 2, 2, 3, 3],
        [4, 2, 2, 2, 5, 5],
        [6, 6, 7, 7, 5, 5]])
      """
      from sympy.core.compatibility import as_int
      ntop = as_int(ntop)
      # make sure we are working with explicit matrices
      b = [i.as_explicit() if hasattr(i, 'as_explicit') else i
          for i in matrices]
      q = list(range(len(b)))
      dat = [i.rows for i in b]
      active = [q.pop(0) for _ in range(ntop)]
      cols = sum([b[i].cols for i in active])
      rows = []
      while any(dat):
          r = []
          for a, j in enumerate(active):
              r.extend(b[j][-dat[j], :])
              dat[j] -= 1
              if dat[j] == 0 and q:
                  active[a] = q.pop(0)
          if len(r) != cols:
            raise ValueError(filldedent('''
                Matrices provided do not appear to fill
                the space completely.'''))
          rows.append(r)
      return cls._new(rows)

    @classmethod
    def _handle_ndarray(cls, arg):
        # NumPy array or matrix or some other object that implements
        # __array__. So let's first use this method to get a
        # numpy.array() and then make a python list out of it.
        arr = arg.__array__()
        if len(arr.shape) == 2:
            rows, cols = arr.shape[0], arr.shape[1]
            flat_list = [cls._sympify(i) for i in arr.ravel()]
            return rows, cols, flat_list
        elif len(arr.shape) == 1:
            flat_list = [cls._sympify(i) for i in arr]
            return arr.shape[0], 1, flat_list
        else:
            raise NotImplementedError(
                "SymPy supports just 1D and 2D matrices")

    @classmethod
    def _handle_creation_inputs(cls, *args, **kwargs):
        """Return the number of rows, cols and flat matrix elements.

        Examples
        ========

        >>> from sympy import Matrix, I

        Matrix can be constructed as follows:

        * from a nested list of iterables

        >>> Matrix( ((1, 2+I), (3, 4)) )
        Matrix([
        [1, 2 + I],
        [3,     4]])

        * from un-nested iterable (interpreted as a column)

        >>> Matrix( [1, 2] )
        Matrix([
        [1],
        [2]])

        * from un-nested iterable with dimensions

        >>> Matrix(1, 2, [1, 2] )
        Matrix([[1, 2]])

        * from no arguments (a 0 x 0 matrix)

        >>> Matrix()
        Matrix(0, 0, [])

        * from a rule

        >>> Matrix(2, 2, lambda i, j: i/(j + 1) )
        Matrix([
        [0,   0],
        [1, 1/2]])

        See Also
        ========
        irregular - filling a matrix with irregular blocks
        """
        from sympy.matrices.sparse import SparseMatrix
        from sympy.matrices.expressions.matexpr import MatrixSymbol
        from sympy.matrices.expressions.blockmatrix import BlockMatrix
        from sympy.utilities.iterables import reshape

        flat_list = None

        if len(args) == 1:
            # Matrix(SparseMatrix(...))
            if isinstance(args[0], SparseMatrix):
                return args[0].rows, args[0].cols, flatten(args[0].tolist())

            # Matrix(Matrix(...))
            elif isinstance(args[0], MatrixBase):
                return args[0].rows, args[0].cols, args[0]._mat

            # Matrix(MatrixSymbol('X', 2, 2))
            elif isinstance(args[0], Basic) and args[0].is_Matrix:
                return args[0].rows, args[0].cols, args[0].as_explicit()._mat

            elif isinstance(args[0], mp.matrix):
                M = args[0]
                flat_list = [cls._sympify(x) for x in M]
                return M.rows, M.cols, flat_list

            # Matrix(numpy.ones((2, 2)))
            elif hasattr(args[0], "__array__"):
                return cls._handle_ndarray(args[0])

            # Matrix([1, 2, 3]) or Matrix([[1, 2], [3, 4]])
            elif is_sequence(args[0]) \
                    and not isinstance(args[0], DeferredVector):
                dat = list(args[0])
                ismat = lambda i: isinstance(i, MatrixBase) and (
                    evaluate or
                    isinstance(i, BlockMatrix) or
                    isinstance(i, MatrixSymbol))
                raw = lambda i: is_sequence(i) and not ismat(i)
                evaluate = kwargs.get('evaluate', True)
                if evaluate:
                    def do(x):
                        # make Block and Symbol explicit
                        if isinstance(x, (list, tuple)):
                            return type(x)([do(i) for i in x])
                        if isinstance(x, BlockMatrix) or \
                                isinstance(x, MatrixSymbol) and \
                                all(_.is_Integer for _ in x.shape):
                            return x.as_explicit()
                        return x
                    dat = do(dat)

                if dat == [] or dat == [[]]:
                    rows = cols = 0
                    flat_list = []
                elif not any(raw(i) or ismat(i) for i in dat):
                    # a column as a list of values
                    flat_list = [cls._sympify(i) for i in dat]
                    rows = len(flat_list)
                    cols = 1 if rows else 0
                elif evaluate and all(ismat(i) for i in dat):
                    # a column as a list of matrices
                    ncol = {i.cols for i in dat if any(i.shape)}
                    if ncol:
                        if len(ncol) != 1:
                            raise ValueError('mismatched dimensions')
                        flat_list = [_ for i in dat for r in i.tolist() for _ in r]
                        cols = ncol.pop()
                        rows = len(flat_list)//cols
                    else:
                        rows = cols = 0
                        flat_list = []
                elif evaluate and any(ismat(i) for i in dat):
                    ncol = set()
                    flat_list = []
                    for i in dat:
                        if ismat(i):
                            flat_list.extend(
                                [k for j in i.tolist() for k in j])
                            if any(i.shape):
                                ncol.add(i.cols)
                        elif raw(i):
                            if i:
                                ncol.add(len(i))
                                flat_list.extend(i)
                        else:
                            ncol.add(1)
                            flat_list.append(i)
                        if len(ncol) > 1:
                            raise ValueError('mismatched dimensions')
                    cols = ncol.pop()
                    rows = len(flat_list)//cols
                else:
                    # list of lists; each sublist is a logical row
                    # which might consist of many rows if the values in
                    # the row are matrices
                    flat_list = []
                    ncol = set()
                    rows = cols = 0
                    for row in dat:
                        if not is_sequence(row) and \
                                not getattr(row, 'is_Matrix', False):
                            raise ValueError('expecting list of lists')

                        if hasattr(row, '__array__'):
                            if 0 in row.shape:
                                continue
                        elif not row:
                            continue

                        if evaluate and all(ismat(i) for i in row):
                            r, c, flatT = cls._handle_creation_inputs(
                                [i.T for i in row])
                            T = reshape(flatT, [c])
                            flat = \
                                [T[i][j] for j in range(c) for i in range(r)]
                            r, c = c, r
                        else:
                            r = 1
                            if getattr(row, 'is_Matrix', False):
                                c = 1
                                flat = [row]
                            else:
                                c = len(row)
                                flat = [cls._sympify(i) for i in row]
                        ncol.add(c)
                        if len(ncol) > 1:
                            raise ValueError('mismatched dimensions')
                        flat_list.extend(flat)
                        rows += r
                    cols = ncol.pop() if ncol else 0

        elif len(args) == 3:
            rows = as_int(args[0])
            cols = as_int(args[1])

            if rows < 0 or cols < 0:
                raise ValueError("Cannot create a {} x {} matrix. "
                                 "Both dimensions must be positive".format(rows, cols))

            # Matrix(2, 2, lambda i, j: i+j)
            if len(args) == 3 and isinstance(args[2], Callable):
                op = args[2]
                flat_list = []
                for i in range(rows):
                    flat_list.extend(
                        [cls._sympify(op(cls._sympify(i), cls._sympify(j)))
                         for j in range(cols)])

            # Matrix(2, 2, [1, 2, 3, 4])
            elif len(args) == 3 and is_sequence(args[2]):
                flat_list = args[2]
                if len(flat_list) != rows * cols:
                    raise ValueError(
                        'List length should be equal to rows*columns')
                flat_list = [cls._sympify(i) for i in flat_list]


        # Matrix()
        elif len(args) == 0:
            # Empty Matrix
            rows = cols = 0
            flat_list = []

        if flat_list is None:
            raise TypeError(filldedent('''
                Data type not understood; expecting list of lists
                or lists of values.'''))

        return rows, cols, flat_list

    def _setitem(self, key, value):
        """Helper to set value at location given by key.

        Examples
        ========

        >>> from sympy import Matrix, I, zeros, ones
        >>> m = Matrix(((1, 2+I), (3, 4)))
        >>> m
        Matrix([
        [1, 2 + I],
        [3,     4]])
        >>> m[1, 0] = 9
        >>> m
        Matrix([
        [1, 2 + I],
        [9,     4]])
        >>> m[1, 0] = [[0, 1]]

        To replace row r you assign to position r*m where m
        is the number of columns:

        >>> M = zeros(4)
        >>> m = M.cols
        >>> M[3*m] = ones(1, m)*2; M
        Matrix([
        [0, 0, 0, 0],
        [0, 0, 0, 0],
        [0, 0, 0, 0],
        [2, 2, 2, 2]])

        And to replace column c you can assign to position c:

        >>> M[2] = ones(m, 1)*4; M
        Matrix([
        [0, 0, 4, 0],
        [0, 0, 4, 0],
        [0, 0, 4, 0],
        [2, 2, 4, 2]])
        """
        from .dense import Matrix

        is_slice = isinstance(key, slice)
        i, j = key = self.key2ij(key)
        is_mat = isinstance(value, MatrixBase)
        if type(i) is slice or type(j) is slice:
            if is_mat:
                self.copyin_matrix(key, value)
                return
            if not isinstance(value, Expr) and is_sequence(value):
                self.copyin_list(key, value)
                return
            raise ValueError('unexpected value: %s' % value)
        else:
            if (not is_mat and
                    not isinstance(value, Basic) and is_sequence(value)):
                value = Matrix(value)
                is_mat = True
            if is_mat:
                if is_slice:
                    key = (slice(*divmod(i, self.cols)),
                           slice(*divmod(j, self.cols)))
                else:
                    key = (slice(i, i + value.rows),
                           slice(j, j + value.cols))
                self.copyin_matrix(key, value)
            else:
                return i, j, self._sympify(value)
            return

    def add(self, b):
        """Return self + b """
        return self + b

    def condition_number(self):
        """Returns the condition number of a matrix.

        This is the maximum singular value divided by the minimum singular value

        Examples
        ========

        >>> from sympy import Matrix, S
        >>> A = Matrix([[1, 0, 0], [0, 10, 0], [0, 0, S.One/10]])
        >>> A.condition_number()
        100

        See Also
        ========

        singular_values
        """

        if not self:
            return self.zero
        singularvalues = self.singular_values()
        return Max(*singularvalues) / Min(*singularvalues)

    def copy(self):
        """
        Returns the copy of a matrix.

        Examples
        ========

        >>> from sympy import Matrix
        >>> A = Matrix(2, 2, [1, 2, 3, 4])
        >>> A.copy()
        Matrix([
        [1, 2],
        [3, 4]])

        """
        return self._new(self.rows, self.cols, self._mat)

    def cross(self, b):
        r"""
        Return the cross product of ``self`` and ``b`` relaxing the condition
        of compatible dimensions: if each has 3 elements, a matrix of the
        same type and shape as ``self`` will be returned. If ``b`` has the same
        shape as ``self`` then common identities for the cross product (like
        `a \times b = - b \times a`) will hold.

        Parameters
        ==========
            b : 3x1 or 1x3 Matrix

        See Also
        ========

        dot
        multiply
        multiply_elementwise
        """
        from sympy.matrices.expressions.matexpr import MatrixExpr

        if not isinstance(b, MatrixBase) and not isinstance(b, MatrixExpr):
            raise TypeError(
                "{} must be a Matrix, not {}.".format(b, type(b)))

        if not (self.rows * self.cols == b.rows * b.cols == 3):
            raise ShapeError("Dimensions incorrect for cross product: %s x %s" %
                             ((self.rows, self.cols), (b.rows, b.cols)))
        else:
            return self._new(self.rows, self.cols, (
                (self[1] * b[2] - self[2] * b[1]),
                (self[2] * b[0] - self[0] * b[2]),
                (self[0] * b[1] - self[1] * b[0])))

    @property
    def D(self):
        """Return Dirac conjugate (if ``self.rows == 4``).

        Examples
        ========

        >>> from sympy import Matrix, I, eye
        >>> m = Matrix((0, 1 + I, 2, 3))
        >>> m.D
        Matrix([[0, 1 - I, -2, -3]])
        >>> m = (eye(4) + I*eye(4))
        >>> m[0, 3] = 2
        >>> m.D
        Matrix([
        [1 - I,     0,      0,      0],
        [    0, 1 - I,      0,      0],
        [    0,     0, -1 + I,      0],
        [    2,     0,      0, -1 + I]])

        If the matrix does not have 4 rows an AttributeError will be raised
        because this property is only defined for matrices with 4 rows.

        >>> Matrix(eye(2)).D
        Traceback (most recent call last):
        ...
        AttributeError: Matrix has no attribute D.

        See Also
        ========

        sympy.matrices.common.MatrixCommon.conjugate: By-element conjugation
        sympy.matrices.common.MatrixCommon.H: Hermite conjugation
        """
        from sympy.physics.matrices import mgamma
        if self.rows != 4:
            # In Python 3.2, properties can only return an AttributeError
            # so we can't raise a ShapeError -- see commit which added the
            # first line of this inline comment. Also, there is no need
            # for a message since MatrixBase will raise the AttributeError
            raise AttributeError
        return self.H * mgamma(0)

    def dot(self, b, hermitian=None, conjugate_convention=None):
        """Return the dot or inner product of two vectors of equal length.
        Here ``self`` must be a ``Matrix`` of size 1 x n or n x 1, and ``b``
        must be either a matrix of size 1 x n, n x 1, or a list/tuple of length n.
        A scalar is returned.

        By default, ``dot`` does not conjugate ``self`` or ``b``, even if there are
        complex entries. Set ``hermitian=True`` (and optionally a ``conjugate_convention``)
        to compute the hermitian inner product.

        Possible kwargs are ``hermitian`` and ``conjugate_convention``.

        If ``conjugate_convention`` is ``"left"``, ``"math"`` or ``"maths"``,
        the conjugate of the first vector (``self``) is used.  If ``"right"``
        or ``"physics"`` is specified, the conjugate of the second vector ``b`` is used.

        Examples
        ========

        >>> from sympy import Matrix
        >>> M = Matrix([[1, 2, 3], [4, 5, 6], [7, 8, 9]])
        >>> v = Matrix([1, 1, 1])
        >>> M.row(0).dot(v)
        6
        >>> M.col(0).dot(v)
        12
        >>> v = [3, 2, 1]
        >>> M.row(0).dot(v)
        10

        >>> from sympy import I
        >>> q = Matrix([1*I, 1*I, 1*I])
        >>> q.dot(q, hermitian=False)
        -3

        >>> q.dot(q, hermitian=True)
        3

        >>> q1 = Matrix([1, 1, 1*I])
        >>> q.dot(q1, hermitian=True, conjugate_convention="maths")
        1 - 2*I
        >>> q.dot(q1, hermitian=True, conjugate_convention="physics")
        1 + 2*I


        See Also
        ========

        cross
        multiply
        multiply_elementwise
        """
        from .dense import Matrix

        if not isinstance(b, MatrixBase):
            if is_sequence(b):
                if len(b) != self.cols and len(b) != self.rows:
                    raise ShapeError(
                        "Dimensions incorrect for dot product: %s, %s" % (
                            self.shape, len(b)))
                return self.dot(Matrix(b))
            else:
                raise TypeError(
                    "`b` must be an ordered iterable or Matrix, not %s." %
                    type(b))

        mat = self
        if (1 not in mat.shape) or (1 not in b.shape) :
            SymPyDeprecationWarning(
                feature="Dot product of non row/column vectors",
                issue=13815,
                deprecated_since_version="1.2",
                useinstead="* to take matrix products").warn()
            return mat._legacy_array_dot(b)
        if len(mat) != len(b):
            raise ShapeError("Dimensions incorrect for dot product: %s, %s" % (self.shape, b.shape))
        n = len(mat)
        if mat.shape != (1, n):
            mat = mat.reshape(1, n)
        if b.shape != (n, 1):
            b = b.reshape(n, 1)

        # Now ``mat`` is a row vector and ``b`` is a column vector.

        # If it so happens that only conjugate_convention is passed
        # then automatically set hermitian to True. If only hermitian
        # is true but no conjugate_convention is not passed then
        # automatically set it to ``"maths"``

        if conjugate_convention is not None and hermitian is None:
            hermitian = True
        if hermitian and conjugate_convention is None:
            conjugate_convention = "maths"

        if hermitian == True:
            if conjugate_convention in ("maths", "left", "math"):
                mat = mat.conjugate()
            elif conjugate_convention in ("physics", "right"):
                b = b.conjugate()
            else:
                raise ValueError("Unknown conjugate_convention was entered."
                                 " conjugate_convention must be one of the"
                                 " following: math, maths, left, physics or right.")
        return (mat * b)[0]

    def dual(self):
        """Returns the dual of a matrix, which is:

        ``(1/2)*levicivita(i, j, k, l)*M(k, l)`` summed over indices `k` and `l`

        Since the levicivita method is anti_symmetric for any pairwise
        exchange of indices, the dual of a symmetric matrix is the zero
        matrix. Strictly speaking the dual defined here assumes that the
        'matrix' `M` is a contravariant anti_symmetric second rank tensor,
        so that the dual is a covariant second rank tensor.

        """
        from sympy import LeviCivita
        from sympy.matrices import zeros

        M, n = self[:, :], self.rows
        work = zeros(n)
        if self.is_symmetric():
            return work

        for i in range(1, n):
            for j in range(1, n):
                acum = 0
                for k in range(1, n):
                    acum += LeviCivita(i, j, 0, k) * M[0, k]
                work[i, j] = acum
                work[j, i] = -acum

        for l in range(1, n):
            acum = 0
            for a in range(1, n):
                for b in range(1, n):
                    acum += LeviCivita(0, l, a, b) * M[a, b]
            acum /= 2
            work[0, l] = -acum
            work[l, 0] = acum

        return work

    def _eval_matrix_exp_jblock(self):
        """A helper function to compute an exponential of a Jordan block
        matrix

        Examples
        ========

        >>> from sympy import Symbol, Matrix
        >>> l = Symbol('lamda')

        A trivial example of 1*1 Jordan block:

        >>> m = Matrix.jordan_block(1, l)
        >>> m._eval_matrix_exp_jblock()
        Matrix([[exp(lamda)]])

        An example of 3*3 Jordan block:

        >>> m = Matrix.jordan_block(3, l)
        >>> m._eval_matrix_exp_jblock()
        Matrix([
        [exp(lamda), exp(lamda), exp(lamda)/2],
        [         0, exp(lamda),   exp(lamda)],
        [         0,          0,   exp(lamda)]])

        References
        ==========

        .. [1] https://en.wikipedia.org/wiki/Matrix_function#Jordan_decomposition
        """
        size = self.rows
        l = self[0, 0]
        exp_l = exp(l)

        bands = {i: exp_l / factorial(i) for i in range(size)}

        from .sparsetools import banded
        return self.__class__(banded(size, bands))


    def analytic_func(self, f, x):
        """
        Computes f(A) where A is a Square Matrix
        and f is an analytic function.

        Examples
        ========

        >>> from sympy import Symbol, Matrix, S, log

        >>> x = Symbol('x')
        >>> m = Matrix([[S(5)/4, S(3)/4], [S(3)/4, S(5)/4]])
        >>> f = log(x)
        >>> m.analytic_func(f, x)
        Matrix([
        [     0, log(2)],
        [log(2),      0]])

        Parameters
        ==========

        f : Expr
            Analytic Function
        x : Symbol
            parameter of f

        """
        from sympy import diff

        f, x = _sympify(f), _sympify(x)
        if not self.is_square:
            raise NonSquareMatrixError
        if not x.is_symbol:
            raise ValueError("{} must be a symbol.".format(x))
        if x not in f.free_symbols:
            raise ValueError(
                "{} must be a parameter of {}.".format(x, f))
        if x in self.free_symbols:
            raise ValueError(
                "{} must not be a parameter of {}.".format(x, self))

        eigen = self.eigenvals()
        max_mul = max(eigen.values())
        derivative = {}
        dd = f
        for i in range(max_mul - 1):
            dd = diff(dd, x)
            derivative[i + 1] = dd
        n = self.shape[0]
        r = self.zeros(n)
        f_val = self.zeros(n, 1)
        row = 0

        for i in eigen:
            mul = eigen[i]
            f_val[row] = f.subs(x, i)
            if f_val[row].is_number and not f_val[row].is_complex:
                raise ValueError(
                    "Cannot evaluate the function because the "
                    "function {} is not analytic at the given "
                    "eigenvalue {}".format(f, f_val[row]))
            val = 1
            for a in range(n):
                r[row, a] = val
                val *= i
            if mul > 1:
                coe = [1 for ii in range(n)]
                deri = 1
                while mul > 1:
                    row = row + 1
                    mul -= 1
                    d_i = derivative[deri].subs(x, i)
                    if d_i.is_number and not d_i.is_complex:
                        raise ValueError(
                            "Cannot evaluate the function because the "
                            "derivative {} is not analytic at the given "
                            "eigenvalue {}".format(derivative[deri], d_i))
                    f_val[row] = d_i
                    for a in range(n):
                        if a - deri + 1 <= 0:
                            r[row, a] = 0
                            coe[a] = 0
                            continue
                        coe[a] = coe[a]*(a - deri + 1)
                        r[row, a] = coe[a]*pow(i, a - deri)
                    deri += 1
            row += 1
        c = r.solve(f_val)
        ans = self.zeros(n)
        pre = self.eye(n)
        for i in range(n):
            ans = ans + c[i]*pre
            pre *= self
        return ans


    def exp(self):

        """Return the exponential of a square matrix

        Examples
        ========

        >>> from sympy import Symbol, Matrix

        >>> t = Symbol('t')
        >>> m = Matrix([[0, 1], [-1, 0]]) * t
        >>> m.exp()
        Matrix([
        [    exp(I*t)/2 + exp(-I*t)/2, -I*exp(I*t)/2 + I*exp(-I*t)/2],
        [I*exp(I*t)/2 - I*exp(-I*t)/2,      exp(I*t)/2 + exp(-I*t)/2]])
        """
        if not self.is_square:
            raise NonSquareMatrixError(
                "Exponentiation is valid only for square matrices")
        try:
            P, J = self.jordan_form()
            cells = J.get_diag_blocks()
        except MatrixError:
            raise NotImplementedError(
                "Exponentiation is implemented only for matrices for which the Jordan normal form can be computed")

        blocks = [cell._eval_matrix_exp_jblock() for cell in cells]
        from sympy.matrices import diag
        from sympy import re
        eJ = diag(*blocks)
        # n = self.rows
        ret = P.multiply(eJ, dotprodsimp=None).multiply(P.inv(), dotprodsimp=None)
        if all(value.is_real for value in self.values()):
            return type(self)(re(ret))
        else:
            return type(self)(ret)

    def _eval_matrix_log_jblock(self):
        """Helper function to compute logarithm of a jordan block.

        Examples
        ========

        >>> from sympy import Symbol, Matrix
        >>> l = Symbol('lamda')

        A trivial example of 1*1 Jordan block:

        >>> m = Matrix.jordan_block(1, l)
        >>> m._eval_matrix_log_jblock()
        Matrix([[log(lamda)]])

        An example of 3*3 Jordan block:

        >>> m = Matrix.jordan_block(3, l)
        >>> m._eval_matrix_log_jblock()
        Matrix([
        [log(lamda),    1/lamda, -1/(2*lamda**2)],
        [         0, log(lamda),         1/lamda],
        [         0,          0,      log(lamda)]])
        """
        size = self.rows
        l = self[0, 0]

        if l.is_zero:
            raise MatrixError(
                'Could not take logarithm or reciprocal for the given '
                'eigenvalue {}'.format(l))

        bands = {0: log(l)}
        for i in range(1, size):
            bands[i] = -((-l) ** -i) / i

        from .sparsetools import banded
        return self.__class__(banded(size, bands))

    def log(self, simplify=cancel):
        """Return the logarithm of a square matrix

        Parameters
        ==========

        simplify : function, bool
            The function to simplify the result with.

            Default is ``cancel``, which is effective to reduce the
            expression growing for taking reciprocals and inverses for
            symbolic matrices.

        Examples
        ========

        >>> from sympy import S, Matrix

        Examples for positive-definite matrices:

        >>> m = Matrix([[1, 1], [0, 1]])
        >>> m.log()
        Matrix([
        [0, 1],
        [0, 0]])

        >>> m = Matrix([[S(5)/4, S(3)/4], [S(3)/4, S(5)/4]])
        >>> m.log()
        Matrix([
        [     0, log(2)],
        [log(2),      0]])

        Examples for non positive-definite matrices:

        >>> m = Matrix([[S(3)/4, S(5)/4], [S(5)/4, S(3)/4]])
        >>> m.log()
        Matrix([
        [         I*pi/2, log(2) - I*pi/2],
        [log(2) - I*pi/2,          I*pi/2]])

        >>> m = Matrix(
        ...     [[0, 0, 0, 1],
        ...      [0, 0, 1, 0],
        ...      [0, 1, 0, 0],
        ...      [1, 0, 0, 0]])
        >>> m.log()
        Matrix([
        [ I*pi/2,       0,       0, -I*pi/2],
        [      0,  I*pi/2, -I*pi/2,       0],
        [      0, -I*pi/2,  I*pi/2,       0],
        [-I*pi/2,       0,       0,  I*pi/2]])
        """
        if not self.is_square:
            raise NonSquareMatrixError(
                "Logarithm is valid only for square matrices")

        try:
            if simplify:
                P, J = simplify(self).jordan_form()
            else:
                P, J = self.jordan_form()

            cells = J.get_diag_blocks()
        except MatrixError:
            raise NotImplementedError(
                "Logarithm is implemented only for matrices for which "
                "the Jordan normal form can be computed")

        blocks = [
            cell._eval_matrix_log_jblock()
            for cell in cells]
        from sympy.matrices import diag
        eJ = diag(*blocks)

        if simplify:
            ret = simplify(P * eJ * simplify(P.inv()))
            ret = self.__class__(ret)
        else:
            ret = P * eJ * P.inv()

        return ret

    def is_nilpotent(self):
        """Checks if a matrix is nilpotent.

        A matrix B is nilpotent if for some integer k, B**k is
        a zero matrix.

        Examples
        ========

        >>> from sympy import Matrix
        >>> a = Matrix([[0, 0, 0], [1, 0, 0], [1, 1, 0]])
        >>> a.is_nilpotent()
        True

        >>> a = Matrix([[1, 0, 1], [1, 0, 0], [1, 1, 0]])
        >>> a.is_nilpotent()
        False
        """
        if not self:
            return True
        if not self.is_square:
            raise NonSquareMatrixError(
                "Nilpotency is valid only for square matrices")
        x = uniquely_named_symbol('x', self, modify=lambda s: '_' + s)
        p = self.charpoly(x)
        if p.args[0] == x ** self.rows:
            return True
        return False

    def key2bounds(self, keys):
        """Converts a key with potentially mixed types of keys (integer and slice)
        into a tuple of ranges and raises an error if any index is out of ``self``'s
        range.

        See Also
        ========

        key2ij
        """
        from sympy.matrices.common import a2idx as a2idx_ # Remove this line after deprecation of a2idx from matrices.py

        islice, jslice = [isinstance(k, slice) for k in keys]
        if islice:
            if not self.rows:
                rlo = rhi = 0
            else:
                rlo, rhi = keys[0].indices(self.rows)[:2]
        else:
            rlo = a2idx_(keys[0], self.rows)
            rhi = rlo + 1
        if jslice:
            if not self.cols:
                clo = chi = 0
            else:
                clo, chi = keys[1].indices(self.cols)[:2]
        else:
            clo = a2idx_(keys[1], self.cols)
            chi = clo + 1
        return rlo, rhi, clo, chi

    def key2ij(self, key):
        """Converts key into canonical form, converting integers or indexable
        items into valid integers for ``self``'s range or returning slices
        unchanged.

        See Also
        ========

        key2bounds
        """
        from sympy.matrices.common import a2idx as a2idx_ # Remove this line after deprecation of a2idx from matrices.py

        if is_sequence(key):
            if not len(key) == 2:
                raise TypeError('key must be a sequence of length 2')
            return [a2idx_(i, n) if not isinstance(i, slice) else i
                    for i, n in zip(key, self.shape)]
        elif isinstance(key, slice):
            return key.indices(len(self))[:2]
        else:
            return divmod(a2idx_(key, len(self)), self.cols)

    def normalized(self, iszerofunc=_iszero):
        """Return the normalized version of ``self``.

        Parameters
        ==========

        iszerofunc : Function, optional
            A function to determine whether ``self`` is a zero vector.
            The default ``_iszero`` tests to see if each element is
            exactly zero.

        Returns
        =======

        Matrix
            Normalized vector form of ``self``.
            It has the same length as a unit vector. However, a zero vector
            will be returned for a vector with norm 0.

        Raises
        ======

        ShapeError
            If the matrix is not in a vector form.

        See Also
        ========

        norm
        """
        if self.rows != 1 and self.cols != 1:
            raise ShapeError("A Matrix must be a vector to normalize.")
        norm = self.norm()
        if iszerofunc(norm):
            out = self.zeros(self.rows, self.cols)
        else:
            out = self.applyfunc(lambda i: i / norm)
        return out

    def norm(self, ord=None):
        """Return the Norm of a Matrix or Vector.
        In the simplest case this is the geometric size of the vector
        Other norms can be specified by the ord parameter


        =====  ============================  ==========================
        ord    norm for matrices             norm for vectors
        =====  ============================  ==========================
        None   Frobenius norm                2-norm
        'fro'  Frobenius norm                - does not exist
        inf    maximum row sum               max(abs(x))
        -inf   --                            min(abs(x))
        1      maximum column sum            as below
        -1     --                            as below
        2      2-norm (largest sing. value)  as below
        -2     smallest singular value       as below
        other  - does not exist              sum(abs(x)**ord)**(1./ord)
        =====  ============================  ==========================

        Examples
        ========

        >>> from sympy import Matrix, Symbol, trigsimp, cos, sin, oo
        >>> x = Symbol('x', real=True)
        >>> v = Matrix([cos(x), sin(x)])
        >>> trigsimp( v.norm() )
        1
        >>> v.norm(10)
        (sin(x)**10 + cos(x)**10)**(1/10)
        >>> A = Matrix([[1, 1], [1, 1]])
        >>> A.norm(1) # maximum sum of absolute values of A is 2
        2
        >>> A.norm(2) # Spectral norm (max of |Ax|/|x| under 2-vector-norm)
        2
        >>> A.norm(-2) # Inverse spectral norm (smallest singular value)
        0
        >>> A.norm() # Frobenius Norm
        2
        >>> A.norm(oo) # Infinity Norm
        2
        >>> Matrix([1, -2]).norm(oo)
        2
        >>> Matrix([-1, 2]).norm(-oo)
        1

        See Also
        ========

        normalized
        """
        # Row or Column Vector Norms
        vals = list(self.values()) or [0]
        if self.rows == 1 or self.cols == 1:
            if ord == 2 or ord is None:  # Common case sqrt(<x, x>)
                return sqrt(Add(*(abs(i) ** 2 for i in vals)))

            elif ord == 1:  # sum(abs(x))
                return Add(*(abs(i) for i in vals))

            elif ord is S.Infinity:  # max(abs(x))
                return Max(*[abs(i) for i in vals])

            elif ord is S.NegativeInfinity:  # min(abs(x))
                return Min(*[abs(i) for i in vals])

            # Otherwise generalize the 2-norm, Sum(x_i**ord)**(1/ord)
            # Note that while useful this is not mathematically a norm
            try:
                return Pow(Add(*(abs(i) ** ord for i in vals)), S.One / ord)
            except (NotImplementedError, TypeError):
                raise ValueError("Expected order to be Number, Symbol, oo")

        # Matrix Norms
        else:
            if ord == 1:  # Maximum column sum
                m = self.applyfunc(abs)
                return Max(*[sum(m.col(i)) for i in range(m.cols)])

            elif ord == 2:  # Spectral Norm
                # Maximum singular value
                return Max(*self.singular_values())

            elif ord == -2:
                # Minimum singular value
                return Min(*self.singular_values())

            elif ord is S.Infinity:   # Infinity Norm - Maximum row sum
                m = self.applyfunc(abs)
                return Max(*[sum(m.row(i)) for i in range(m.rows)])

            elif (ord is None or isinstance(ord,
                                            str) and ord.lower() in
                ['f', 'fro', 'frobenius', 'vector']):
                # Reshape as vector and send back to norm function
                return self.vec().norm(ord=2)

            else:
                raise NotImplementedError("Matrix Norms under development")

    def print_nonzero(self, symb="X"):
        """Shows location of non-zero entries for fast shape lookup.

        Examples
        ========

        >>> from sympy.matrices import Matrix, eye
        >>> m = Matrix(2, 3, lambda i, j: i*3+j)
        >>> m
        Matrix([
        [0, 1, 2],
        [3, 4, 5]])
        >>> m.print_nonzero()
        [ XX]
        [XXX]
        >>> m = eye(4)
        >>> m.print_nonzero("x")
        [x   ]
        [ x  ]
        [  x ]
        [   x]

        """
        s = []
        for i in range(self.rows):
            line = []
            for j in range(self.cols):
                if self[i, j] == 0:
                    line.append(" ")
                else:
                    line.append(str(symb))
            s.append("[%s]" % ''.join(line))
        print('\n'.join(s))

    def project(self, v):
        """Return the projection of ``self`` onto the line containing ``v``.

        Examples
        ========

        >>> from sympy import Matrix, S, sqrt
        >>> V = Matrix([sqrt(3)/2, S.Half])
        >>> x = Matrix([[1, 0]])
        >>> V.project(x)
        Matrix([[sqrt(3)/2, 0]])
        >>> V.project(-x)
        Matrix([[sqrt(3)/2, 0]])
        """
        return v * (self.dot(v) / v.dot(v))

    def table(self, printer, rowstart='[', rowend=']', rowsep='\n',
              colsep=', ', align='right'):
        r"""
        String form of Matrix as a table.

        ``printer`` is the printer to use for on the elements (generally
        something like StrPrinter())

        ``rowstart`` is the string used to start each row (by default '[').

        ``rowend`` is the string used to end each row (by default ']').

        ``rowsep`` is the string used to separate rows (by default a newline).

        ``colsep`` is the string used to separate columns (by default ', ').

        ``align`` defines how the elements are aligned. Must be one of 'left',
        'right', or 'center'.  You can also use '<', '>', and '^' to mean the
        same thing, respectively.

        This is used by the string printer for Matrix.

        Examples
        ========

        >>> from sympy import Matrix
        >>> from sympy.printing.str import StrPrinter
        >>> M = Matrix([[1, 2], [-33, 4]])
        >>> printer = StrPrinter()
        >>> M.table(printer)
        '[  1, 2]\n[-33, 4]'
        >>> print(M.table(printer))
        [  1, 2]
        [-33, 4]
        >>> print(M.table(printer, rowsep=',\n'))
        [  1, 2],
        [-33, 4]
        >>> print('[%s]' % M.table(printer, rowsep=',\n'))
        [[  1, 2],
        [-33, 4]]
        >>> print(M.table(printer, colsep=' '))
        [  1 2]
        [-33 4]
        >>> print(M.table(printer, align='center'))
        [ 1 , 2]
        [-33, 4]
        >>> print(M.table(printer, rowstart='{', rowend='}'))
        {  1, 2}
        {-33, 4}
        """
        # Handle zero dimensions:
        if self.rows == 0 or self.cols == 0:
            return '[]'
        # Build table of string representations of the elements
        res = []
        # Track per-column max lengths for pretty alignment
        maxlen = [0] * self.cols
        for i in range(self.rows):
            res.append([])
            for j in range(self.cols):
                s = printer._print(self[i, j])
                res[-1].append(s)
                maxlen[j] = max(len(s), maxlen[j])
        # Patch strings together
        align = {
            'left': 'ljust',
            'right': 'rjust',
            'center': 'center',
            '<': 'ljust',
            '>': 'rjust',
            '^': 'center',
        }[align]
        for i, row in enumerate(res):
            for j, elem in enumerate(row):
                row[j] = getattr(elem, align)(maxlen[j])
            res[i] = rowstart + colsep.join(row) + rowend
        return rowsep.join(res)

    def rank_decomposition(self, iszerofunc=_iszero, simplify=False):
        return _rank_decomposition(self, iszerofunc=iszerofunc,
                simplify=simplify)

    def cholesky(self, hermitian=True):
        raise NotImplementedError('This function is implemented in DenseMatrix or SparseMatrix')

    def LDLdecomposition(self, hermitian=True):
        raise NotImplementedError('This function is implemented in DenseMatrix or SparseMatrix')

    def LUdecomposition(self, iszerofunc=_iszero, simpfunc=None,
            rankcheck=False):
        return _LUdecomposition(self, iszerofunc=iszerofunc, simpfunc=simpfunc,
                rankcheck=rankcheck)

    def LUdecomposition_Simple(self, iszerofunc=_iszero, simpfunc=None,
            rankcheck=False):
        return _LUdecomposition_Simple(self, iszerofunc=iszerofunc,
                simpfunc=simpfunc, rankcheck=rankcheck)

    def LUdecompositionFF(self):
        return _LUdecompositionFF(self)

    def singular_value_decomposition(self):
        return _singular_value_decomposition(self)

    def QRdecomposition(self):
        return _QRdecomposition(self)

    def upper_hessenberg_decomposition(self):
        return _upper_hessenberg_decomposition(self)

    def diagonal_solve(self, rhs):
        return _diagonal_solve(self, rhs)

    def lower_triangular_solve(self, rhs):
        raise NotImplementedError('This function is implemented in DenseMatrix or SparseMatrix')

    def upper_triangular_solve(self, rhs):
        raise NotImplementedError('This function is implemented in DenseMatrix or SparseMatrix')

    def cholesky_solve(self, rhs):
        return _cholesky_solve(self, rhs)

    def LDLsolve(self, rhs):
        return _LDLsolve(self, rhs)

    def LUsolve(self, rhs, iszerofunc=_iszero):
        return _LUsolve(self, rhs, iszerofunc=iszerofunc)

    def QRsolve(self, b):
        return _QRsolve(self, b)

    def gauss_jordan_solve(self, B, freevar=False):
        return _gauss_jordan_solve(self, B, freevar=freevar)

    def pinv_solve(self, B, arbitrary_matrix=None):
        return _pinv_solve(self, B, arbitrary_matrix=arbitrary_matrix)

    def solve(self, rhs, method='GJ'):
        return _solve(self, rhs, method=method)

    def solve_least_squares(self, rhs, method='CH'):
        return _solve_least_squares(self, rhs, method=method)

    def pinv(self, method='RD'):
        return _pinv(self, method=method)

    def inv_mod(self, m):
        return _inv_mod(self, m)

    def inverse_ADJ(self, iszerofunc=_iszero):
        return _inv_ADJ(self, iszerofunc=iszerofunc)

    def inverse_BLOCK(self, iszerofunc=_iszero):
        return _inv_block(self, iszerofunc=iszerofunc)

    def inverse_GE(self, iszerofunc=_iszero):
        return _inv_GE(self, iszerofunc=iszerofunc)

    def inverse_LU(self, iszerofunc=_iszero):
        return _inv_LU(self, iszerofunc=iszerofunc)

    def inverse_CH(self, iszerofunc=_iszero):
        return _inv_CH(self, iszerofunc=iszerofunc)

    def inverse_LDL(self, iszerofunc=_iszero):
        return _inv_LDL(self, iszerofunc=iszerofunc)

    def inverse_QR(self, iszerofunc=_iszero):
        return _inv_QR(self, iszerofunc=iszerofunc)

    def inv(self, method=None, iszerofunc=_iszero, try_block_diag=False):
        return _inv(self, method=method, iszerofunc=iszerofunc,
                try_block_diag=try_block_diag)

    def connected_components(self):
        return _connected_components(self)

    def connected_components_decomposition(self):
        return _connected_components_decomposition(self)

    rank_decomposition.__doc__     = _rank_decomposition.__doc__
    cholesky.__doc__               = _cholesky.__doc__
    LDLdecomposition.__doc__       = _LDLdecomposition.__doc__
    LUdecomposition.__doc__        = _LUdecomposition.__doc__
    LUdecomposition_Simple.__doc__ = _LUdecomposition_Simple.__doc__
    LUdecompositionFF.__doc__      = _LUdecompositionFF.__doc__
    singular_value_decomposition.__doc__ = _singular_value_decomposition.__doc__
    QRdecomposition.__doc__        = _QRdecomposition.__doc__
    upper_hessenberg_decomposition.__doc__ = _upper_hessenberg_decomposition.__doc__

    diagonal_solve.__doc__         = _diagonal_solve.__doc__
    lower_triangular_solve.__doc__ = _lower_triangular_solve.__doc__
    upper_triangular_solve.__doc__ = _upper_triangular_solve.__doc__
    cholesky_solve.__doc__         = _cholesky_solve.__doc__
    LDLsolve.__doc__               = _LDLsolve.__doc__
    LUsolve.__doc__                = _LUsolve.__doc__
    QRsolve.__doc__                = _QRsolve.__doc__
    gauss_jordan_solve.__doc__     = _gauss_jordan_solve.__doc__
    pinv_solve.__doc__             = _pinv_solve.__doc__
    solve.__doc__                  = _solve.__doc__
    solve_least_squares.__doc__    = _solve_least_squares.__doc__

    pinv.__doc__                   = _pinv.__doc__
    inv_mod.__doc__                = _inv_mod.__doc__
    inverse_ADJ.__doc__            = _inv_ADJ.__doc__
    inverse_GE.__doc__             = _inv_GE.__doc__
    inverse_LU.__doc__             = _inv_LU.__doc__
    inverse_CH.__doc__             = _inv_CH.__doc__
    inverse_LDL.__doc__            = _inv_LDL.__doc__
    inverse_QR.__doc__             = _inv_QR.__doc__
    inverse_BLOCK.__doc__          = _inv_block.__doc__
    inv.__doc__                    = _inv.__doc__

    connected_components.__doc__   = _connected_components.__doc__
    connected_components_decomposition.__doc__ = \
        _connected_components_decomposition.__doc__


@deprecated(
    issue=15109,
    useinstead="from sympy.matrices.common import classof",
    deprecated_since_version="1.3")
def classof(A, B):
    from sympy.matrices.common import classof as classof_
    return classof_(A, B)

@deprecated(
    issue=15109,
    deprecated_since_version="1.3",
    useinstead="from sympy.matrices.common import a2idx")
def a2idx(j, n=None):
    from sympy.matrices.common import a2idx as a2idx_
    return a2idx_(j, n)<|MERGE_RESOLUTION|>--- conflicted
+++ resolved
@@ -49,11 +49,7 @@
 from .decompositions import (
     _rank_decomposition, _cholesky, _LDLdecomposition,
     _LUdecomposition, _LUdecomposition_Simple, _LUdecompositionFF,
-<<<<<<< HEAD
-    _singular_value_decomposition, _QRdecomposition)
-=======
-    _QRdecomposition, _upper_hessenberg_decomposition)
->>>>>>> 07a6388b
+    _singular_value_decomposition, _QRdecomposition, _upper_hessenberg_decomposition)
 
 from .graph import _connected_components, _connected_components_decomposition
 
