--- conflicted
+++ resolved
@@ -9,20 +9,10 @@
 def print_gtk(x, start_viewer=True):
     """Print to Gtkmathview, a gtk widget capable of rendering MathML.
 
-<<<<<<< HEAD
     Needs libgtkmathview-bin"""
     with tempfile.NamedTemporaryFile('w') as file:
-        file.write( c2p(mathml(x), simple=True) )
+        file.write(c2p(mathml(x), simple=True))
         file.flush()
-=======
-    Needs libgtkmathview-bin
-    """
-    from sympy.utilities.mathml import c2p
-
-    tmp = tempfile.mkstemp()  # create a temp file to store the result
-    with open(tmp, 'wb') as file:
-        file.write(c2p(mathml(x), simple=True))
->>>>>>> 2e2b9ede
 
         if start_viewer:
             subprocess.check_call(('mathmlviewer', file.name))