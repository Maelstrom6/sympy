--- conflicted
+++ resolved
@@ -80,8 +80,6 @@
     substs, reduced = cse([e1, e2], optimizations=[])
     assert substs == [(x0, x+y)]
     assert reduced == [x0*z, x0*w]
-<<<<<<< HEAD
-=======
     l = [w*x*y + z, w*y]
     substs, reduced = cse(l)
     rsubsts, _ = cse(reversed(l))
@@ -117,4 +115,3 @@
 @XFAIL
 def test_powers():
     assert cse(x*y**2 + x*y) == ([(x0, x*y)], [x0*y + x0])
->>>>>>> c9470ac4
