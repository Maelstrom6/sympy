--- conflicted
+++ resolved
@@ -139,11 +139,7 @@
     Parameters
     ==========
 
-<<<<<<< HEAD
-    equation:
-=======
     equation :
->>>>>>> 6cd66656
         The diophantine equation that is being solved.
     free_symbols : list (optional)
         The symbols being solved for.
@@ -155,15 +151,9 @@
         The maximum of the degrees of all terms in the equation
     homogeneous :
         Does the equation contain a term of degree 0
-<<<<<<< HEAD
-    homogeneous_order
-        Does the equation contain a term of degree 1
-    dimension
-=======
     homogeneous_order :
         Does the equation contain any coefficient that is in the symbols being solved for
     dimension :
->>>>>>> 6cd66656
         The number of symbols being solved for
     """
     name = None  # type: str
@@ -1887,12 +1877,8 @@
     var, coeff, diop_type = classify_diop(eq, _dict=False)
 
     if diop_type == Univariate.name:
-<<<<<<< HEAD
-        return set(Univariate(eq).solve())
-=======
         return {(int(i),) for i in solveset_real(
             eq, var[0]).intersect(S.Integers)}
->>>>>>> 6cd66656
 
 
 def divisible(a, b):
