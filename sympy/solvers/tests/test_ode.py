from sympy import (acos, acosh, asinh, atan, cos, Derivative, diff,
    Dummy, Eq, Ne, erf, erfi, exp, Function, I, Integral, LambertW, log, O, pi,
    Rational, rootof, S, sin, sqrt, Subs, Symbol, tan, asin, sinh,
    Piecewise, symbols, Poly, sec, Ei, re, im, atan2, collect)
from sympy.solvers.ode import (_undetermined_coefficients_match,
    checkodesol, classify_ode, classify_sysode, constant_renumber,
    constantsimp, homogeneous_order, infinitesimals, checkinfsol,
    checksysodesol, solve_ics, dsolve, get_numbered_constants)
from sympy.solvers.deutils import ode_order
from sympy.utilities.pytest import XFAIL, skip, raises, slow, ON_TRAVIS, SKIP
from sympy.functions import besselj, bessely
from sympy.utilities.misc import filldedent

C0, C1, C2, C3, C4, C5, C6, C7, C8, C9, C10 = symbols('C0:11')
u, x, y, z = symbols('u,x:z', real=True)
f = Function('f')
g = Function('g')
h = Function('h')

# Note: the tests below may fail (but still be correct) if ODE solver,
# the integral engine, solve(), or even simplify() changes. Also, in
# differently formatted solutions, the arbitrary constants might not be
# equal.  Using specific hints in tests can help to avoid this.

# Tests of order higher than 1 should run the solutions through
# constant_renumber because it will normalize it (constant_renumber causes
# dsolve() to return different results on different machines)

def test_linear_2eq_order1():
    x, y, z = symbols('x, y, z', cls=Function)
    k, l, m, n = symbols('k, l, m, n', Integer=True)
    t = Symbol('t')
    x0, y0 = symbols('x0, y0', cls=Function)
    eq1 = (Eq(diff(x(t),t), 9*y(t)), Eq(diff(y(t),t), 12*x(t)))
    sol1 = [Eq(x(t), 9*C1*exp(6*sqrt(3)*t) + 9*C2*exp(-6*sqrt(3)*t)), \
    Eq(y(t), 6*sqrt(3)*C1*exp(6*sqrt(3)*t) - 6*sqrt(3)*C2*exp(-6*sqrt(3)*t))]
    assert checksysodesol(eq1, sol1) == (True, [0, 0])

    eq2 = (Eq(diff(x(t),t), 2*x(t) + 4*y(t)), Eq(diff(y(t),t), 12*x(t) + 41*y(t)))
    sol2 = [Eq(x(t), 4*C1*exp(t*(sqrt(1713)/2 + S(43)/2)) + 4*C2*exp(t*(-sqrt(1713)/2 + S(43)/2))), \
    Eq(y(t), C1*(S(39)/2 + sqrt(1713)/2)*exp(t*(sqrt(1713)/2 + S(43)/2)) + \
    C2*(-sqrt(1713)/2 + S(39)/2)*exp(t*(-sqrt(1713)/2 + S(43)/2)))]
    assert checksysodesol(eq2, sol2) == (True, [0, 0])

    eq3 = (Eq(diff(x(t),t), x(t) + y(t)), Eq(diff(y(t),t), -2*x(t) + 2*y(t)))
    sol3 = [Eq(x(t), (C1*cos(sqrt(7)*t/2) + C2*sin(sqrt(7)*t/2))*exp(3*t/2)), \
    Eq(y(t), (C1*(-sqrt(7)*sin(sqrt(7)*t/2)/2 + cos(sqrt(7)*t/2)/2) + \
    C2*(sin(sqrt(7)*t/2)/2 + sqrt(7)*cos(sqrt(7)*t/2)/2))*exp(3*t/2))]
    assert checksysodesol(eq3, sol3) == (True, [0, 0])

    eq4 = (Eq(diff(x(t),t), x(t) + y(t) + 9), Eq(diff(y(t),t), 2*x(t) + 5*y(t) + 23))
    sol4 = [Eq(x(t), C1*exp(t*(sqrt(6) + 3)) + C2*exp(t*(-sqrt(6) + 3)) - S(22)/3), \
    Eq(y(t), C1*(2 + sqrt(6))*exp(t*(sqrt(6) + 3)) + C2*(-sqrt(6) + 2)*exp(t*(-sqrt(6) + 3)) - S(5)/3)]
    assert checksysodesol(eq4, sol4) == (True, [0, 0])

    eq5 = (Eq(diff(x(t),t), x(t) + y(t) + 81), Eq(diff(y(t),t), -2*x(t) + y(t) + 23))
    sol5 = [Eq(x(t), (C1*cos(sqrt(2)*t) + C2*sin(sqrt(2)*t))*exp(t) - S(58)/3), \
    Eq(y(t), (-sqrt(2)*C1*sin(sqrt(2)*t) + sqrt(2)*C2*cos(sqrt(2)*t))*exp(t) - S(185)/3)]
    assert checksysodesol(eq5, sol5) == (True, [0, 0])

    eq6 = (Eq(diff(x(t),t), 5*t*x(t) + 2*y(t)), Eq(diff(y(t),t), 2*x(t) + 5*t*y(t)))
    sol6 = [Eq(x(t), (C1*exp(2*t) + C2*exp(-2*t))*exp(S(5)/2*t**2)), \
    Eq(y(t), (C1*exp(2*t) - C2*exp(-2*t))*exp(S(5)/2*t**2))]
    s = dsolve(eq6)
    assert checksysodesol(eq6, sol6) == (True, [0, 0])

    eq7 = (Eq(diff(x(t),t), 5*t*x(t) + t**2*y(t)), Eq(diff(y(t),t), -t**2*x(t) + 5*t*y(t)))
    sol7 = [Eq(x(t), (C1*cos((t**3)/3) + C2*sin((t**3)/3))*exp(S(5)/2*t**2)), \
    Eq(y(t), (-C1*sin((t**3)/3) + C2*cos((t**3)/3))*exp(S(5)/2*t**2))]
    assert checksysodesol(eq7, sol7) == (True, [0, 0])

    eq8 = (Eq(diff(x(t),t), 5*t*x(t) + t**2*y(t)), Eq(diff(y(t),t), -t**2*x(t) + (5*t+9*t**2)*y(t)))
    sol8 = [Eq(x(t), (C1*exp((sqrt(77)/2 + S(9)/2)*(t**3)/3) + \
    C2*exp((-sqrt(77)/2 + S(9)/2)*(t**3)/3))*exp(S(5)/2*t**2)), \
    Eq(y(t), (C1*(sqrt(77)/2 + S(9)/2)*exp((sqrt(77)/2 + S(9)/2)*(t**3)/3) + \
    C2*(-sqrt(77)/2 + S(9)/2)*exp((-sqrt(77)/2 + S(9)/2)*(t**3)/3))*exp(S(5)/2*t**2))]
    assert checksysodesol(eq8, sol8) == (True, [0, 0])

    eq10 = (Eq(diff(x(t),t), 5*t*x(t) + t**2*y(t)), Eq(diff(y(t),t), (1-t**2)*x(t) + (5*t+9*t**2)*y(t)))
    sol10 = [Eq(x(t), C1*x0(t) + C2*x0(t)*Integral(t**2*exp(Integral(5*t, t))*exp(Integral(9*t**2 + 5*t, t))/x0(t)**2, t)), \
    Eq(y(t), C1*y0(t) + C2*(y0(t)*Integral(t**2*exp(Integral(5*t, t))*exp(Integral(9*t**2 + 5*t, t))/x0(t)**2, t) + \
    exp(Integral(5*t, t))*exp(Integral(9*t**2 + 5*t, t))/x0(t)))]
    s = dsolve(eq10)
    assert s == sol10   # too complicated to test with subs and simplify
    # assert checksysodesol(eq10, sol10) == (True, [0, 0])  # this one fails


def test_linear_2eq_order1_nonhomog_linear():
    e = [Eq(diff(f(x), x), f(x) + g(x) + 5*x),
         Eq(diff(g(x), x), f(x) - g(x))]
    raises(NotImplementedError, lambda: dsolve(e))


def test_linear_2eq_order1_nonhomog():
    # Note: once implemented, add some tests esp. with resonance
    e = [Eq(diff(f(x), x), f(x) + exp(x)),
         Eq(diff(g(x), x), f(x) + g(x) + x*exp(x))]
    raises(NotImplementedError, lambda: dsolve(e))


def test_linear_2eq_order1_type2_degen():
    e = [Eq(diff(f(x), x), f(x) + 5),
         Eq(diff(g(x), x), f(x) + 7)]
    s1 = [Eq(f(x), C1*exp(x) - 5), Eq(g(x), C1*exp(x) - C2 + 2*x - 5)]
    assert checksysodesol(e, s1) == (True, [0, 0])


def test_dsolve_linear_2eq_order1_diag_triangular():
    e = [Eq(diff(f(x), x), f(x)),
         Eq(diff(g(x), x), g(x))]
    s1 = [Eq(f(x), C1*exp(x)), Eq(g(x), C2*exp(x))]
    assert checksysodesol(e, s1) == (True, [0, 0])

    e = [Eq(diff(f(x), x), 2*f(x)),
         Eq(diff(g(x), x), 3*f(x) + 7*g(x))]
    s1 = [Eq(f(x), -5*C2*exp(2*x)),
          Eq(g(x), 5*C1*exp(7*x) + 3*C2*exp(2*x))]
    assert checksysodesol(e, s1) == (True, [0, 0])


def test_sysode_linear_2eq_order1_type1_D_lt_0():
    e = [Eq(diff(f(x), x), -9*I*f(x) - 4*g(x)),
         Eq(diff(g(x), x), -4*I*g(x))]
    s1 = [Eq(f(x), -4*C1*exp(-4*I*x) - 4*C2*exp(-9*I*x)), \
    Eq(g(x), 5*I*C1*exp(-4*I*x))]
    assert checksysodesol(e, s1) == (True, [0, 0])



def test_sysode_linear_2eq_order1_type1_D_lt_0_b_eq_0():
    e = [Eq(diff(f(x), x), -9*I*f(x)),
         Eq(diff(g(x), x), -4*I*g(x))]
    s1 = [Eq(f(x), -5*I*C2*exp(-9*I*x)), Eq(g(x), 5*I*C1*exp(-4*I*x))]
    assert checksysodesol(e, s1) == (True, [0, 0])



def test_sysode_linear_2eq_order1_many_zeros():
    t = Symbol('t')
    corner_cases = [(0, 0, 0, 0), (1, 0, 0, 0), (0, 1, 0, 0),
                    (0, 0, 1, 0), (0, 0, 0, 1), (1, 0, 0, I),
                    (I, 0, 0, -I), (0, I, 0, 0), (0, I, I, 0)]
    s1 = [[Eq(f(t), C1), Eq(g(t), C2)],
          [Eq(f(t), C1*exp(t)), Eq(g(t), -C2)],
          [Eq(f(t), C1 + C2*t), Eq(g(t), C2)],
          [Eq(f(t), C2), Eq(g(t), C1 + C2*t)],
          [Eq(f(t), -C2), Eq(g(t), C1*exp(t))],
          [Eq(f(t), C1*(1 - I)*exp(t)), Eq(g(t), C2*(-1 + I)*exp(I*t))],
          [Eq(f(t), 2*I*C1*exp(I*t)), Eq(g(t), -2*I*C2*exp(-I*t))],
          [Eq(f(t), I*C1 + I*C2*t), Eq(g(t), C2)],
          [Eq(f(t), I*C1*exp(I*t) + I*C2*exp(-I*t)), \
           Eq(g(t), I*C1*exp(I*t) - I*C2*exp(-I*t))]
         ]
    for r, sol in zip(corner_cases, s1):
        eq = [Eq(diff(f(t), t), r[0]*f(t) + r[1]*g(t)),
              Eq(diff(g(t), t), r[2]*f(t) + r[3]*g(t))]
        assert checksysodesol(eq, sol) == (True, [0, 0])


def test_dsolve_linsystem_symbol_piecewise():
    u = Symbol('u')  # XXX it's more complicated with real u
    eq = (Eq(diff(f(x), x), 2*f(x) + g(x)),
           Eq(diff(g(x), x), u*f(x)))
    s1 = [Eq(f(x), Piecewise((C1*exp(x*(sqrt(4*u + 4)/2 + 1)) +
        C2*exp(x*(-sqrt(4*u + 4)/2 + 1)), Ne(4*u + 4, 0)), ((C1 + C2*(x +
        Piecewise((0, Eq(sqrt(4*u + 4)/2 + 1, 2)), (1/(-sqrt(4*u + 4)/2 + 1),
        True))))*exp(x*(sqrt(4*u + 4)/2 + 1)), True))), Eq(g(x),
        Piecewise((C1*(sqrt(4*u + 4)/2 - 1)*exp(x*(sqrt(4*u + 4)/2 + 1)) +
        C2*(-sqrt(4*u + 4)/2 - 1)*exp(x*(-sqrt(4*u + 4)/2 + 1)), Ne(4*u + 4,
        0)), ((C1*(sqrt(4*u + 4)/2 - 1) + C2*(x*(sqrt(4*u + 4)/2 - 1) +
        Piecewise((1, Eq(sqrt(4*u + 4)/2 + 1, 2)), (0,
        True))))*exp(x*(sqrt(4*u + 4)/2 + 1)), True)))]
    assert dsolve(eq) == s1
    # FIXME: assert checksysodesol(eq, s) == (True, [0, 0])
    # Remove lines below when checksysodesol works
    s = [(l.lhs, l.rhs) for l in s1]
    for v in [0, 7, -42, 5*I, 3 + 4*I]:
        assert eq[0].subs(s).subs(u, v).doit().simplify()
        assert eq[1].subs(s).subs(u, v).doit().simplify()

    # example from https://groups.google.com/d/msg/sympy/xmzoqW6tWaE/sf0bgQrlCgAJ
    i, r1, c1, r2, c2, t = symbols('i, r1, c1, r2, c2, t')
    x1 = Function('x1')
    x2 = Function('x2')
    eq1 = r1*c1*Derivative(x1(t), t) + x1(t) - x2(t) - r1*i
    eq2 = r2*c1*Derivative(x1(t), t) + r2*c2*Derivative(x2(t), t) + x2(t) - r2*i
    sol = dsolve((eq1, eq2))
    # FIXME: assert checksysodesol(eq, sol) == (True, [0, 0])
    # Remove line below when checksysodesol works
    assert all(s.has(Piecewise) for s in sol)


@slow
def test_linear_2eq_order2():
    x, y, z = symbols('x, y, z', cls=Function)
    k, l, m, n = symbols('k, l, m, n', Integer=True)
    t, l = symbols('t, l')
    x0, y0 = symbols('x0, y0', cls=Function)

    eq1 = (Eq(diff(x(t),t,t), 5*x(t) + 43*y(t)), Eq(diff(y(t),t,t), x(t) + 9*y(t)))
    sol1 = [Eq(x(t), 43*C1*exp(t*rootof(l**4 - 14*l**2 + 2, 0)) + 43*C2*exp(t*rootof(l**4 - 14*l**2 + 2, 1)) + \
    43*C3*exp(t*rootof(l**4 - 14*l**2 + 2, 2)) + 43*C4*exp(t*rootof(l**4 - 14*l**2 + 2, 3))), \
    Eq(y(t), C1*(rootof(l**4 - 14*l**2 + 2, 0)**2 - 5)*exp(t*rootof(l**4 - 14*l**2 + 2, 0)) + \
    C2*(rootof(l**4 - 14*l**2 + 2, 1)**2 - 5)*exp(t*rootof(l**4 - 14*l**2 + 2, 1)) + \
    C3*(rootof(l**4 - 14*l**2 + 2, 2)**2 - 5)*exp(t*rootof(l**4 - 14*l**2 + 2, 2)) + \
    C4*(rootof(l**4 - 14*l**2 + 2, 3)**2 - 5)*exp(t*rootof(l**4 - 14*l**2 + 2, 3)))]
    assert dsolve(eq1) == sol1
    # FIXME: assert checksysodesol(eq1, sol1) == (True, [0, 0])  # this one fails

    eq2 = (Eq(diff(x(t),t,t), 8*x(t)+3*y(t)+31), Eq(diff(y(t),t,t), 9*x(t)+7*y(t)+12))
    sol2 = [Eq(x(t), 3*C1*exp(t*rootof(l**4 - 15*l**2 + 29, 0)) + 3*C2*exp(t*rootof(l**4 - 15*l**2 + 29, 1)) + \
    3*C3*exp(t*rootof(l**4 - 15*l**2 + 29, 2)) + 3*C4*exp(t*rootof(l**4 - 15*l**2 + 29, 3)) - S(181)/29), \
    Eq(y(t), C1*(rootof(l**4 - 15*l**2 + 29, 0)**2 - 8)*exp(t*rootof(l**4 - 15*l**2 + 29, 0)) + \
    C2*(rootof(l**4 - 15*l**2 + 29, 1)**2 - 8)*exp(t*rootof(l**4 - 15*l**2 + 29, 1)) + \
    C3*(rootof(l**4 - 15*l**2 + 29, 2)**2 - 8)*exp(t*rootof(l**4 - 15*l**2 + 29, 2)) + \
    C4*(rootof(l**4 - 15*l**2 + 29, 3)**2 - 8)*exp(t*rootof(l**4 - 15*l**2 + 29, 3)) + S(183)/29)]
    assert dsolve(eq2) == sol2
    # FIXME: assert checksysodesol(eq2, sol2) == (True, [0, 0])  # this one fails

    eq3 = (Eq(diff(x(t),t,t) - 9*diff(y(t),t) + 7*x(t),0), Eq(diff(y(t),t,t) + 9*diff(x(t),t) + 7*y(t),0))
    sol3 = [Eq(x(t), C1*cos(t*(S(9)/2 + sqrt(109)/2)) + C2*sin(t*(S(9)/2 + sqrt(109)/2)) + C3*cos(t*(-sqrt(109)/2 + S(9)/2)) + \
    C4*sin(t*(-sqrt(109)/2 + S(9)/2))), Eq(y(t), -C1*sin(t*(S(9)/2 + sqrt(109)/2)) + C2*cos(t*(S(9)/2 + sqrt(109)/2)) - \
    C3*sin(t*(-sqrt(109)/2 + S(9)/2)) + C4*cos(t*(-sqrt(109)/2 + S(9)/2)))]
    assert dsolve(eq3) == sol3
    assert checksysodesol(eq3, sol3) == (True, [0, 0])

    eq4 = (Eq(diff(x(t),t,t), 9*t*diff(y(t),t)-9*y(t)), Eq(diff(y(t),t,t),7*t*diff(x(t),t)-7*x(t)))
    sol4 = [Eq(x(t), C3*t + t*Integral((9*C1*exp(3*sqrt(7)*t**2/2) + 9*C2*exp(-3*sqrt(7)*t**2/2))/t**2, t)), \
    Eq(y(t), C4*t + t*Integral((3*sqrt(7)*C1*exp(3*sqrt(7)*t**2/2) - 3*sqrt(7)*C2*exp(-3*sqrt(7)*t**2/2))/t**2, t))]
    assert dsolve(eq4) == sol4
    assert checksysodesol(eq4, sol4) == (True, [0, 0])

    eq5 = (Eq(diff(x(t),t,t), (log(t)+t**2)*diff(x(t),t)+(log(t)+t**2)*3*diff(y(t),t)), Eq(diff(y(t),t,t), \
    (log(t)+t**2)*2*diff(x(t),t)+(log(t)+t**2)*9*diff(y(t),t)))
    sol5 = [Eq(x(t), -sqrt(22)*(C1*Integral(exp((-sqrt(22) + 5)*Integral(t**2 + log(t), t)), t) + C2 - \
    C3*Integral(exp((sqrt(22) + 5)*Integral(t**2 + log(t), t)), t) - C4 - \
    (sqrt(22) + 5)*(C1*Integral(exp((-sqrt(22) + 5)*Integral(t**2 + log(t), t)), t) + C2) + \
    (-sqrt(22) + 5)*(C3*Integral(exp((sqrt(22) + 5)*Integral(t**2 + log(t), t)), t) + C4))/88), \
    Eq(y(t), -sqrt(22)*(C1*Integral(exp((-sqrt(22) + 5)*Integral(t**2 + log(t), t)), t) + \
    C2 - C3*Integral(exp((sqrt(22) + 5)*Integral(t**2 + log(t), t)), t) - C4)/44)]
    assert dsolve(eq5) == sol5
    assert checksysodesol(eq5, sol5) == (True, [0, 0])

    eq6 = (Eq(diff(x(t),t,t), log(t)*t*diff(y(t),t) - log(t)*y(t)), Eq(diff(y(t),t,t), log(t)*t*diff(x(t),t) - log(t)*x(t)))
    sol6 = [Eq(x(t), C3*t + t*Integral((C1*exp(Integral(t*log(t), t)) + \
    C2*exp(-Integral(t*log(t), t)))/t**2, t)), Eq(y(t), C4*t + t*Integral((C1*exp(Integral(t*log(t), t)) - \
    C2*exp(-Integral(t*log(t), t)))/t**2, t))]
    assert dsolve(eq6) == sol6
    assert checksysodesol(eq6, sol6) == (True, [0, 0])

    eq7 = (Eq(diff(x(t),t,t), log(t)*(t*diff(x(t),t) - x(t)) + exp(t)*(t*diff(y(t),t) - y(t))), \
    Eq(diff(y(t),t,t), (t**2)*(t*diff(x(t),t) - x(t)) + (t)*(t*diff(y(t),t) - y(t))))
    sol7 = [Eq(x(t), C3*t + t*Integral((C1*x0(t) + C2*x0(t)*Integral(t*exp(t)*exp(Integral(t**2, t))*\
    exp(Integral(t*log(t), t))/x0(t)**2, t))/t**2, t)), Eq(y(t), C4*t + t*Integral((C1*y0(t) + \
    C2*(y0(t)*Integral(t*exp(t)*exp(Integral(t**2, t))*exp(Integral(t*log(t), t))/x0(t)**2, t) + \
    exp(Integral(t**2, t))*exp(Integral(t*log(t), t))/x0(t)))/t**2, t))]
    assert dsolve(eq7) == sol7
    # FIXME: assert checksysodesol(eq7, sol7) == (True, [0, 0])

    eq8 = (Eq(diff(x(t),t,t), t*(4*x(t) + 9*y(t))), Eq(diff(y(t),t,t), t*(12*x(t) - 6*y(t))))
    assert filldedent(dsolve(eq8)) == filldedent('''
        [Eq(x(t), -sqrt(133)*(-(-1 + sqrt(133))*(C2*(-sqrt(133)*t**3/6 -
        t**3/6 + 1) + C1*t*(-sqrt(133)*t**3/12 - t**3/12 + 1) + O(t**6)) +
        (-sqrt(133) - 1)*(C2*(-t**3/6 + sqrt(133)*t**3/6 + 1) + C1*t*(-t**3/12
        + sqrt(133)*t**3/12 + 1) + O(t**6)) + 4*C2*(-sqrt(133)*t**3/6 - t**3/6
        + 1) - 4*C2*(-t**3/6 + sqrt(133)*t**3/6 + 1) +
        4*C1*t*(-sqrt(133)*t**3/12 - t**3/12 + 1) - 4*C1*t*(-t**3/12 +
        sqrt(133)*t**3/12 + 1) + O(t**6))/3192), Eq(y(t),
        -sqrt(133)*(C2*(-sqrt(133)*t**3/6 - t**3/6 + 1) - C2*(-t**3/6 +
        sqrt(133)*t**3/6 + 1) + C1*t*(-sqrt(133)*t**3/12 - t**3/12 + 1) -
        C1*t*(-t**3/12 + sqrt(133)*t**3/12 + 1) + O(t**6))/266)]''')
    # FIXME: assert checksysodesol(eq8, sol8) == (True, [0, 0])

    eq9 = (Eq(diff(x(t),t,t), t*(4*diff(x(t),t) + 9*diff(y(t),t))), Eq(diff(y(t),t,t), t*(12*diff(x(t),t) - 6*diff(y(t),t))))
    sol9 = [Eq(x(t), -sqrt(133)*(4*C1*Integral(exp((-sqrt(133) - 1)*Integral(t, t)), t) + 4*C2 - \
    4*C3*Integral(exp((-1 + sqrt(133))*Integral(t, t)), t) - 4*C4 - (-1 + sqrt(133))*(C1*Integral(exp((-sqrt(133) - \
    1)*Integral(t, t)), t) + C2) + (-sqrt(133) - 1)*(C3*Integral(exp((-1 + sqrt(133))*Integral(t, t)), t) + \
    C4))/3192), Eq(y(t), -sqrt(133)*(C1*Integral(exp((-sqrt(133) - 1)*Integral(t, t)), t) + C2 - \
    C3*Integral(exp((-1 + sqrt(133))*Integral(t, t)), t) - C4)/266)]
    assert dsolve(eq9) == sol9
    assert checksysodesol(eq9, sol9) == (True, [0, 0])

    eq10 = (t**2*diff(x(t),t,t) + 3*t*diff(x(t),t) + 4*t*diff(y(t),t) + 12*x(t) + 9*y(t), \
    t**2*diff(y(t),t,t) + 2*t*diff(x(t),t) - 5*t*diff(y(t),t) + 15*x(t) + 8*y(t))
    sol10 = [Eq(x(t), -C1*(-2*sqrt(-346/(3*(S(4333)/4 + 5*sqrt(70771857)/36)**(S(1)/3)) + 4 + 2*(S(4333)/4 + \
    5*sqrt(70771857)/36)**(S(1)/3)) + 13 + 2*sqrt(-284/sqrt(-346/(3*(S(4333)/4 + 5*sqrt(70771857)/36)**(S(1)/3)) + \
    4 + 2*(S(4333)/4 + 5*sqrt(70771857)/36)**(S(1)/3)) - 2*(S(4333)/4 + 5*sqrt(70771857)/36)**(S(1)/3) + 8 + \
    346/(3*(S(4333)/4 + 5*sqrt(70771857)/36)**(S(1)/3))))*exp((-sqrt(-346/(3*(S(4333)/4 + 5*sqrt(70771857)/36)**(S(1)/3)) + \
    4 + 2*(S(4333)/4 + 5*sqrt(70771857)/36)**(S(1)/3))/2 + 1 + sqrt(-284/sqrt(-346/(3*(S(4333)/4 + \
    5*sqrt(70771857)/36)**(S(1)/3)) + 4 + 2*(S(4333)/4 + 5*sqrt(70771857)/36)**(S(1)/3)) - 2*(S(4333)/4 + \
    5*sqrt(70771857)/36)**(S(1)/3) + 8 + 346/(3*(S(4333)/4 + 5*sqrt(70771857)/36)**(S(1)/3)))/2)*log(t)) - \
    C2*(-2*sqrt(-346/(3*(S(4333)/4 + 5*sqrt(70771857)/36)**(S(1)/3)) + 4 + 2*(S(4333)/4 + 5*sqrt(70771857)/36)**(S(1)/3)) + \
    13 - 2*sqrt(-284/sqrt(-346/(3*(S(4333)/4 + 5*sqrt(70771857)/36)**(S(1)/3)) + 4 + 2*(S(4333)/4 + \
    5*sqrt(70771857)/36)**(S(1)/3)) - 2*(S(4333)/4 + 5*sqrt(70771857)/36)**(S(1)/3) + 8 + 346/(3*(S(4333)/4 + \
    5*sqrt(70771857)/36)**(S(1)/3))))*exp((-sqrt(-346/(3*(S(4333)/4 + 5*sqrt(70771857)/36)**(S(1)/3)) + 4 + \
    2*(S(4333)/4 + 5*sqrt(70771857)/36)**(S(1)/3))/2 + 1 - sqrt(-284/sqrt(-346/(3*(S(4333)/4 + 5*sqrt(70771857)/36)**(S(1)/3)) + \
    4 + 2*(S(4333)/4 + 5*sqrt(70771857)/36)**(S(1)/3)) - 2*(S(4333)/4 + 5*sqrt(70771857)/36)**(S(1)/3) + 8 + 346/(3*(S(4333)/4 + \
    5*sqrt(70771857)/36)**(S(1)/3)))/2)*log(t)) - C3*t**(1 + sqrt(-346/(3*(S(4333)/4 + 5*sqrt(70771857)/36)**(S(1)/3)) + 4 + \
    2*(S(4333)/4 + 5*sqrt(70771857)/36)**(S(1)/3))/2 + sqrt(-2*(S(4333)/4 + 5*sqrt(70771857)/36)**(S(1)/3) + 8 + 346/(3*(S(4333)/4 + \
    5*sqrt(70771857)/36)**(S(1)/3)) + 284/sqrt(-346/(3*(S(4333)/4 + 5*sqrt(70771857)/36)**(S(1)/3)) + 4 + 2*(S(4333)/4 + \
    5*sqrt(70771857)/36)**(S(1)/3)))/2)*(2*sqrt(-346/(3*(S(4333)/4 + 5*sqrt(70771857)/36)**(S(1)/3)) + 4 + 2*(S(4333)/4 + \
    5*sqrt(70771857)/36)**(S(1)/3)) + 13 + 2*sqrt(-2*(S(4333)/4 + 5*sqrt(70771857)/36)**(S(1)/3) + 8 + 346/(3*(S(4333)/4 + \
    5*sqrt(70771857)/36)**(S(1)/3)) + 284/sqrt(-346/(3*(S(4333)/4 + 5*sqrt(70771857)/36)**(S(1)/3)) + 4 + 2*(S(4333)/4 + \
    5*sqrt(70771857)/36)**(S(1)/3)))) - C4*t**(-sqrt(-2*(S(4333)/4 + 5*sqrt(70771857)/36)**(S(1)/3) + 8 + 346/(3*(S(4333)/4 + \
    5*sqrt(70771857)/36)**(S(1)/3)) + 284/sqrt(-346/(3*(S(4333)/4 + 5*sqrt(70771857)/36)**(S(1)/3)) + 4 + 2*(S(4333)/4 + \
    5*sqrt(70771857)/36)**(S(1)/3)))/2 + 1 + sqrt(-346/(3*(S(4333)/4 + 5*sqrt(70771857)/36)**(S(1)/3)) + 4 + 2*(S(4333)/4 + \
    5*sqrt(70771857)/36)**(S(1)/3))/2)*(-2*sqrt(-2*(S(4333)/4 + 5*sqrt(70771857)/36)**(S(1)/3) + 8 + 346/(3*(S(4333)/4 + \
    5*sqrt(70771857)/36)**(S(1)/3)) + 284/sqrt(-346/(3*(S(4333)/4 + 5*sqrt(70771857)/36)**(S(1)/3)) + 4 + 2*(S(4333)/4 + \
    5*sqrt(70771857)/36)**(S(1)/3))) + 2*sqrt(-346/(3*(S(4333)/4 + 5*sqrt(70771857)/36)**(S(1)/3)) + 4 + 2*(S(4333)/4 + \
    5*sqrt(70771857)/36)**(S(1)/3)) + 13)), Eq(y(t), C1*(-sqrt(-346/(3*(S(4333)/4 + 5*sqrt(70771857)/36)**(S(1)/3)) + 4 + \
    2*(S(4333)/4 + 5*sqrt(70771857)/36)**(S(1)/3)) + 14 + (-sqrt(-346/(3*(S(4333)/4 + 5*sqrt(70771857)/36)**(S(1)/3)) + 4 + \
    2*(S(4333)/4 + 5*sqrt(70771857)/36)**(S(1)/3))/2 + 1 + sqrt(-284/sqrt(-346/(3*(S(4333)/4 + 5*sqrt(70771857)/36)**(S(1)/3)) + \
    4 + 2*(S(4333)/4 + 5*sqrt(70771857)/36)**(S(1)/3)) - 2*(S(4333)/4 + 5*sqrt(70771857)/36)**(S(1)/3) + 8 + 346/(3*(S(4333)/4 + \
    5*sqrt(70771857)/36)**(S(1)/3)))/2)**2 + sqrt(-284/sqrt(-346/(3*(S(4333)/4 + 5*sqrt(70771857)/36)**(S(1)/3)) + 4 + \
    2*(S(4333)/4 + 5*sqrt(70771857)/36)**(S(1)/3)) - 2*(S(4333)/4 + 5*sqrt(70771857)/36)**(S(1)/3) + 8 + 346/(3*(S(4333)/4 + \
    5*sqrt(70771857)/36)**(S(1)/3))))*exp((-sqrt(-346/(3*(S(4333)/4 + 5*sqrt(70771857)/36)**(S(1)/3)) + 4 + 2*(S(4333)/4 + \
    5*sqrt(70771857)/36)**(S(1)/3))/2 + 1 + sqrt(-284/sqrt(-346/(3*(S(4333)/4 + 5*sqrt(70771857)/36)**(S(1)/3)) + 4 + \
    2*(S(4333)/4 + 5*sqrt(70771857)/36)**(S(1)/3)) - 2*(S(4333)/4 + 5*sqrt(70771857)/36)**(S(1)/3) + 8 + 346/(3*(S(4333)/4 + \
    5*sqrt(70771857)/36)**(S(1)/3)))/2)*log(t)) + C2*(-sqrt(-346/(3*(S(4333)/4 + 5*sqrt(70771857)/36)**(S(1)/3)) + 4 + \
    2*(S(4333)/4 + 5*sqrt(70771857)/36)**(S(1)/3)) + 14 - sqrt(-284/sqrt(-346/(3*(S(4333)/4 + 5*sqrt(70771857)/36)**(S(1)/3)) + \
    4 + 2*(S(4333)/4 + 5*sqrt(70771857)/36)**(S(1)/3)) - 2*(S(4333)/4 + 5*sqrt(70771857)/36)**(S(1)/3) + 8 + 346/(3*(S(4333)/4 + \
    5*sqrt(70771857)/36)**(S(1)/3))) + (-sqrt(-346/(3*(S(4333)/4 + 5*sqrt(70771857)/36)**(S(1)/3)) + 4 + 2*(S(4333)/4 + \
    5*sqrt(70771857)/36)**(S(1)/3))/2 + 1 - sqrt(-284/sqrt(-346/(3*(S(4333)/4 + 5*sqrt(70771857)/36)**(S(1)/3)) + 4 + \
    2*(S(4333)/4 + 5*sqrt(70771857)/36)**(S(1)/3)) - 2*(S(4333)/4 + 5*sqrt(70771857)/36)**(S(1)/3) + 8 + 346/(3*(S(4333)/4 + \
    5*sqrt(70771857)/36)**(S(1)/3)))/2)**2)*exp((-sqrt(-346/(3*(S(4333)/4 + 5*sqrt(70771857)/36)**(S(1)/3)) + 4 + 2*(S(4333)/4 + \
    5*sqrt(70771857)/36)**(S(1)/3))/2 + 1 - sqrt(-284/sqrt(-346/(3*(S(4333)/4 + 5*sqrt(70771857)/36)**(S(1)/3)) + 4 + \
    2*(S(4333)/4 + 5*sqrt(70771857)/36)**(S(1)/3)) - 2*(S(4333)/4 + 5*sqrt(70771857)/36)**(S(1)/3) + 8 + 346/(3*(S(4333)/4 + \
    5*sqrt(70771857)/36)**(S(1)/3)))/2)*log(t)) + C3*t**(1 + sqrt(-346/(3*(S(4333)/4 + 5*sqrt(70771857)/36)**(S(1)/3)) + 4 + \
    2*(S(4333)/4 + 5*sqrt(70771857)/36)**(S(1)/3))/2 + sqrt(-2*(S(4333)/4 + 5*sqrt(70771857)/36)**(S(1)/3) + 8 + 346/(3*(S(4333)/4 + \
    5*sqrt(70771857)/36)**(S(1)/3)) + 284/sqrt(-346/(3*(S(4333)/4 + 5*sqrt(70771857)/36)**(S(1)/3)) + 4 + 2*(S(4333)/4 + \
    5*sqrt(70771857)/36)**(S(1)/3)))/2)*(sqrt(-346/(3*(S(4333)/4 + 5*sqrt(70771857)/36)**(S(1)/3)) + 4 + 2*(S(4333)/4 + \
    5*sqrt(70771857)/36)**(S(1)/3)) + sqrt(-2*(S(4333)/4 + 5*sqrt(70771857)/36)**(S(1)/3) + 8 + 346/(3*(S(4333)/4 + \
    5*sqrt(70771857)/36)**(S(1)/3)) + 284/sqrt(-346/(3*(S(4333)/4 + 5*sqrt(70771857)/36)**(S(1)/3)) + 4 + 2*(S(4333)/4 + \
    5*sqrt(70771857)/36)**(S(1)/3))) + 14 + (1 + sqrt(-346/(3*(S(4333)/4 + 5*sqrt(70771857)/36)**(S(1)/3)) + 4 + 2*(S(4333)/4 + \
    5*sqrt(70771857)/36)**(S(1)/3))/2 + sqrt(-2*(S(4333)/4 + 5*sqrt(70771857)/36)**(S(1)/3) + 8 + 346/(3*(S(4333)/4 + \
    5*sqrt(70771857)/36)**(S(1)/3)) + 284/sqrt(-346/(3*(S(4333)/4 + 5*sqrt(70771857)/36)**(S(1)/3)) + 4 + 2*(S(4333)/4 + \
    5*sqrt(70771857)/36)**(S(1)/3)))/2)**2) + C4*t**(-sqrt(-2*(S(4333)/4 + 5*sqrt(70771857)/36)**(S(1)/3) + 8 + \
    346/(3*(S(4333)/4 + 5*sqrt(70771857)/36)**(S(1)/3)) + 284/sqrt(-346/(3*(S(4333)/4 + 5*sqrt(70771857)/36)**(S(1)/3)) + \
    4 + 2*(S(4333)/4 + 5*sqrt(70771857)/36)**(S(1)/3)))/2 + 1 + sqrt(-346/(3*(S(4333)/4 + 5*sqrt(70771857)/36)**(S(1)/3)) + \
    4 + 2*(S(4333)/4 + 5*sqrt(70771857)/36)**(S(1)/3))/2)*(-sqrt(-2*(S(4333)/4 + 5*sqrt(70771857)/36)**(S(1)/3) + \
    8 + 346/(3*(S(4333)/4 + 5*sqrt(70771857)/36)**(S(1)/3)) + 284/sqrt(-346/(3*(S(4333)/4 + 5*sqrt(70771857)/36)**(S(1)/3)) + \
    4 + 2*(S(4333)/4 + 5*sqrt(70771857)/36)**(S(1)/3))) + (-sqrt(-2*(S(4333)/4 + 5*sqrt(70771857)/36)**(S(1)/3) + 8 + \
    346/(3*(S(4333)/4 + 5*sqrt(70771857)/36)**(S(1)/3)) + 284/sqrt(-346/(3*(S(4333)/4 + 5*sqrt(70771857)/36)**(S(1)/3)) + \
    4 + 2*(S(4333)/4 + 5*sqrt(70771857)/36)**(S(1)/3)))/2 + 1 + sqrt(-346/(3*(S(4333)/4 + 5*sqrt(70771857)/36)**(S(1)/3)) + \
    4 + 2*(S(4333)/4 + 5*sqrt(70771857)/36)**(S(1)/3))/2)**2 + sqrt(-346/(3*(S(4333)/4 + \
    5*sqrt(70771857)/36)**(S(1)/3)) + 4 + 2*(S(4333)/4 + 5*sqrt(70771857)/36)**(S(1)/3)) + 14))]
    assert dsolve(eq10) == sol10
    # FIXME: assert checksysodesol(eq10, sol10) == (True, [0, 0]) # this hangs or at least takes a while...


def test_linear_3eq_order1():
    x, y, z = symbols('x, y, z', cls=Function)
    t = Symbol('t')
    eq1 = (Eq(diff(x(t),t), 21*x(t)), Eq(diff(y(t),t), 17*x(t)+3*y(t)), Eq(diff(z(t),t), 5*x(t)+7*y(t)+9*z(t)))
    sol1 = [Eq(x(t), C1*exp(21*t)), Eq(y(t), 17*C1*exp(21*t)/18 + C2*exp(3*t)), \
    Eq(z(t), 209*C1*exp(21*t)/216 - 7*C2*exp(3*t)/6 + C3*exp(9*t))]
    assert checksysodesol(eq1, sol1) == (True, [0, 0, 0])

    eq2 = (Eq(diff(x(t),t),3*y(t)-11*z(t)),Eq(diff(y(t),t),7*z(t)-3*x(t)),Eq(diff(z(t),t),11*x(t)-7*y(t)))
    sol2 = [Eq(x(t), 7*C0 + sqrt(179)*C1*cos(sqrt(179)*t) + (77*C1/3 + 130*C2/3)*sin(sqrt(179)*t)), \
    Eq(y(t), 11*C0 + sqrt(179)*C2*cos(sqrt(179)*t) + (-58*C1/3 - 77*C2/3)*sin(sqrt(179)*t)), \
    Eq(z(t), 3*C0 + sqrt(179)*(-7*C1/3 - 11*C2/3)*cos(sqrt(179)*t) + (11*C1 - 7*C2)*sin(sqrt(179)*t))]
    assert checksysodesol(eq2, sol2) == (True, [0, 0, 0])

    eq3 = (Eq(3*diff(x(t),t),4*5*(y(t)-z(t))),Eq(4*diff(y(t),t),3*5*(z(t)-x(t))),Eq(5*diff(z(t),t),3*4*(x(t)-y(t))))
    sol3 = [Eq(x(t), C0 + 5*sqrt(2)*C1*cos(5*sqrt(2)*t) + (12*C1/5 + 164*C2/15)*sin(5*sqrt(2)*t)), \
    Eq(y(t), C0 + 5*sqrt(2)*C2*cos(5*sqrt(2)*t) + (-51*C1/10 - 12*C2/5)*sin(5*sqrt(2)*t)), \
    Eq(z(t), C0 + 5*sqrt(2)*(-9*C1/25 - 16*C2/25)*cos(5*sqrt(2)*t) + (12*C1/5 - 12*C2/5)*sin(5*sqrt(2)*t))]
    assert checksysodesol(eq3, sol3) == (True, [0, 0, 0])

    f = t**3 + log(t)
    g = t**2 + sin(t)
    eq4 = (Eq(diff(x(t),t),(4*f+g)*x(t)-f*y(t)-2*f*z(t)), Eq(diff(y(t),t),2*f*x(t)+(f+g)*y(t)-2*f*z(t)), Eq(diff(z(t),t),5*f*x(t)+f*y(t)+(-3*f+g)*z(t)))
    sol4 = [Eq(x(t), (C1*exp(-2*Integral(t**3 + log(t), t)) + C2*(sqrt(3)*sin(sqrt(3)*Integral(t**3 + log(t), t))/6 \
    + cos(sqrt(3)*Integral(t**3 + log(t), t))/2) + C3*(sin(sqrt(3)*Integral(t**3 + log(t), t))/2 - \
    sqrt(3)*cos(sqrt(3)*Integral(t**3 + log(t), t))/6))*exp(Integral(-t**2 - sin(t), t))), Eq(y(t), \
    (C2*(sqrt(3)*sin(sqrt(3)*Integral(t**3 + log(t), t))/6 + cos(sqrt(3)*Integral(t**3 + log(t), t))/2) + \
    C3*(sin(sqrt(3)*Integral(t**3 + log(t), t))/2 - sqrt(3)*cos(sqrt(3)*Integral(t**3 + log(t), t))/6))*\
    exp(Integral(-t**2 - sin(t), t))), Eq(z(t), (C1*exp(-2*Integral(t**3 + log(t), t)) + C2*cos(sqrt(3)*\
    Integral(t**3 + log(t), t)) + C3*sin(sqrt(3)*Integral(t**3 + log(t), t)))*exp(Integral(-t**2 - sin(t), t)))]
    assert dsolve(eq4) == sol4
    # FIXME: assert checksysodesol(eq4, sol4) == (True, [0, 0, 0])  # this one fails

    eq5 = (Eq(diff(x(t),t),4*x(t) - z(t)),Eq(diff(y(t),t),2*x(t)+2*y(t)-z(t)),Eq(diff(z(t),t),3*x(t)+y(t)))
    sol5 = [Eq(x(t), C1*exp(2*t) + C2*t*exp(2*t) + C2*exp(2*t) + C3*t**2*exp(2*t)/2 + C3*t*exp(2*t) + C3*exp(2*t)), \
    Eq(y(t), C1*exp(2*t) + C2*t*exp(2*t) + C2*exp(2*t) + C3*t**2*exp(2*t)/2 + C3*t*exp(2*t)), \
    Eq(z(t), 2*C1*exp(2*t) + 2*C2*t*exp(2*t) + C2*exp(2*t) + C3*t**2*exp(2*t) + C3*t*exp(2*t) + C3*exp(2*t))]
    assert checksysodesol(eq5, sol5) == (True, [0, 0, 0])

    eq6 = (Eq(diff(x(t),t),4*x(t) - y(t) - 2*z(t)),Eq(diff(y(t),t),2*x(t) + y(t)- 2*z(t)),Eq(diff(z(t),t),5*x(t)-3*z(t)))
    sol6 = [Eq(x(t), C1*exp(2*t) + C2*(-sin(t)/5 + 3*cos(t)/5) + C3*(3*sin(t)/5 + cos(t)/5)),
            Eq(y(t), C2*(-sin(t)/5 + 3*cos(t)/5) + C3*(3*sin(t)/5 + cos(t)/5)),
            Eq(z(t), C1*exp(2*t) + C2*cos(t) + C3*sin(t))]
    assert checksysodesol(eq6, sol6) == (True, [0, 0, 0])


def test_linear_3eq_order1_nonhomog():
    e = [Eq(diff(f(x), x), -9*f(x) - 4*g(x)),
         Eq(diff(g(x), x), -4*g(x)),
         Eq(diff(h(x), x), h(x) + exp(x))]
    raises(NotImplementedError, lambda: dsolve(e))


@XFAIL
def test_linear_3eq_order1_diagonal():
    # code makes assumptions about coefficients being nonzero, breaks when assumptions are not true
    e = [Eq(diff(f(x), x), f(x)),
         Eq(diff(g(x), x), g(x)),
         Eq(diff(h(x), x), h(x))]
    s1 = [Eq(f(x), C1*exp(x)), Eq(g(x), C2*exp(x)), Eq(h(x), C3*exp(x))]
    s = dsolve(e)
    assert s == s1
    assert checksysodesol(e, s1) == (True, [0, 0, 0])


def test_nonlinear_2eq_order1():
    x, y, z = symbols('x, y, z', cls=Function)
    t = Symbol('t')
    eq1 = (Eq(diff(x(t),t),x(t)*y(t)**3), Eq(diff(y(t),t),y(t)**5))
    sol1 = [
        Eq(x(t), C1*exp((-1/(4*C2 + 4*t))**(-S(1)/4))),
        Eq(y(t), -(-1/(4*C2 + 4*t))**(S(1)/4)),
        Eq(x(t), C1*exp(-1/(-1/(4*C2 + 4*t))**(S(1)/4))),
        Eq(y(t), (-1/(4*C2 + 4*t))**(S(1)/4)),
        Eq(x(t), C1*exp(-I/(-1/(4*C2 + 4*t))**(S(1)/4))),
        Eq(y(t), -I*(-1/(4*C2 + 4*t))**(S(1)/4)),
        Eq(x(t), C1*exp(I/(-1/(4*C2 + 4*t))**(S(1)/4))),
        Eq(y(t), I*(-1/(4*C2 + 4*t))**(S(1)/4))]
    assert dsolve(eq1) == sol1
    assert checksysodesol(eq1, sol1) == (True, [0, 0])

    eq2 = (Eq(diff(x(t),t), exp(3*x(t))*y(t)**3),Eq(diff(y(t),t), y(t)**5))
    sol2 = [
        Eq(x(t), -log(C1 - 3/(-1/(4*C2 + 4*t))**(S(1)/4))/3),
        Eq(y(t), -(-1/(4*C2 + 4*t))**(S(1)/4)),
        Eq(x(t), -log(C1 + 3/(-1/(4*C2 + 4*t))**(S(1)/4))/3),
        Eq(y(t), (-1/(4*C2 + 4*t))**(S(1)/4)),
        Eq(x(t), -log(C1 + 3*I/(-1/(4*C2 + 4*t))**(S(1)/4))/3),
        Eq(y(t), -I*(-1/(4*C2 + 4*t))**(S(1)/4)),
        Eq(x(t), -log(C1 - 3*I/(-1/(4*C2 + 4*t))**(S(1)/4))/3),
        Eq(y(t), I*(-1/(4*C2 + 4*t))**(S(1)/4))]
    assert dsolve(eq2) == sol2
    assert checksysodesol(eq2, sol2) == (True, [0, 0])

    eq3 = (Eq(diff(x(t),t), y(t)*x(t)), Eq(diff(y(t),t), x(t)**3))
    tt = S(2)/3
    sol3 = [
        Eq(x(t), 6**tt/(6*(-sinh(sqrt(C1)*(C2 + t)/2)/sqrt(C1))**tt)),
        Eq(y(t), sqrt(C1 + C1/sinh(sqrt(C1)*(C2 + t)/2)**2)/3)]
    assert dsolve(eq3) == sol3
    # FIXME: assert checksysodesol(eq3, sol3) == (True, [0, 0])

    eq4 = (Eq(diff(x(t),t),x(t)*y(t)*sin(t)**2), Eq(diff(y(t),t),y(t)**2*sin(t)**2))
    sol4 = set([Eq(x(t), -2*exp(C1)/(C2*exp(C1) + t - sin(2*t)/2)), Eq(y(t), -2/(C1 + t - sin(2*t)/2))])
    assert dsolve(eq4) == sol4
    # FIXME: assert checksysodesol(eq4, sol4) == (True, [0, 0])

    eq5 = (Eq(x(t),t*diff(x(t),t)+diff(x(t),t)*diff(y(t),t)), Eq(y(t),t*diff(y(t),t)+diff(y(t),t)**2))
    sol5 = set([Eq(x(t), C1*C2 + C1*t), Eq(y(t), C2**2 + C2*t)])
    assert dsolve(eq5) == sol5
    assert checksysodesol(eq5, sol5) == (True, [0, 0])

    eq6 = (Eq(diff(x(t),t),x(t)**2*y(t)**3), Eq(diff(y(t),t),y(t)**5))
    sol6 = [
        Eq(x(t), 1/(C1 - 1/(-1/(4*C2 + 4*t))**(S(1)/4))),
        Eq(y(t), -(-1/(4*C2 + 4*t))**(S(1)/4)),
        Eq(x(t), 1/(C1 + (-1/(4*C2 + 4*t))**(-S(1)/4))),
        Eq(y(t), (-1/(4*C2 + 4*t))**(S(1)/4)),
        Eq(x(t), 1/(C1 + I/(-1/(4*C2 + 4*t))**(S(1)/4))),
        Eq(y(t), -I*(-1/(4*C2 + 4*t))**(S(1)/4)),
        Eq(x(t), 1/(C1 - I/(-1/(4*C2 + 4*t))**(S(1)/4))),
        Eq(y(t), I*(-1/(4*C2 + 4*t))**(S(1)/4))]
    assert dsolve(eq6) == sol6
    assert checksysodesol(eq6, sol6) == (True, [0, 0])


def test_checksysodesol():
    x, y, z = symbols('x, y, z', cls=Function)
    t = Symbol('t')
    eq = (Eq(diff(x(t),t), 9*y(t)), Eq(diff(y(t),t), 12*x(t)))
    sol = [Eq(x(t), 9*C1*exp(-6*sqrt(3)*t) + 9*C2*exp(6*sqrt(3)*t)), \
    Eq(y(t), -6*sqrt(3)*C1*exp(-6*sqrt(3)*t) + 6*sqrt(3)*C2*exp(6*sqrt(3)*t))]
    assert checksysodesol(eq, sol) == (True, [0, 0])

    eq = (Eq(diff(x(t),t), 2*x(t) + 4*y(t)), Eq(diff(y(t),t), 12*x(t) + 41*y(t)))
    sol = [Eq(x(t), 4*C1*exp(t*(-sqrt(1713)/2 + S(43)/2)) + 4*C2*exp(t*(sqrt(1713)/2 + \
    S(43)/2))), Eq(y(t), C1*(-sqrt(1713)/2 + S(39)/2)*exp(t*(-sqrt(1713)/2 + \
    S(43)/2)) + C2*(S(39)/2 + sqrt(1713)/2)*exp(t*(sqrt(1713)/2 + S(43)/2)))]
    assert checksysodesol(eq, sol) == (True, [0, 0])

    eq = (Eq(diff(x(t),t), x(t) + y(t)), Eq(diff(y(t),t), -2*x(t) + 2*y(t)))
    sol = [Eq(x(t), (C1*sin(sqrt(7)*t/2) + C2*cos(sqrt(7)*t/2))*exp(3*t/2)), \
    Eq(y(t), ((C1/2 - sqrt(7)*C2/2)*sin(sqrt(7)*t/2) + (sqrt(7)*C1/2 + \
    C2/2)*cos(sqrt(7)*t/2))*exp(3*t/2))]
    assert checksysodesol(eq, sol) == (True, [0, 0])

    eq = (Eq(diff(x(t),t), x(t) + y(t) + 9), Eq(diff(y(t),t), 2*x(t) + 5*y(t) + 23))
    sol = [Eq(x(t), C1*exp(t*(-sqrt(6) + 3)) + C2*exp(t*(sqrt(6) + 3)) - \
    S(22)/3), Eq(y(t), C1*(-sqrt(6) + 2)*exp(t*(-sqrt(6) + 3)) + C2*(2 + \
    sqrt(6))*exp(t*(sqrt(6) + 3)) - S(5)/3)]
    assert checksysodesol(eq, sol) == (True, [0, 0])

    eq = (Eq(diff(x(t),t), x(t) + y(t) + 81), Eq(diff(y(t),t), -2*x(t) + y(t) + 23))
    sol = [Eq(x(t), (C1*sin(sqrt(2)*t) + C2*cos(sqrt(2)*t))*exp(t) - S(58)/3), \
    Eq(y(t), (sqrt(2)*C1*cos(sqrt(2)*t) - sqrt(2)*C2*sin(sqrt(2)*t))*exp(t) - S(185)/3)]
    assert checksysodesol(eq, sol) == (True, [0, 0])

    eq = (Eq(diff(x(t),t), 5*t*x(t) + 2*y(t)), Eq(diff(y(t),t), 2*x(t) + 5*t*y(t)))
    sol = [Eq(x(t), (C1*exp((Integral(2, t).doit())) + C2*exp(-(Integral(2, t)).doit()))*\
    exp((Integral(5*t, t)).doit())), Eq(y(t), (C1*exp((Integral(2, t)).doit()) - \
    C2*exp(-(Integral(2, t)).doit()))*exp((Integral(5*t, t)).doit()))]
    assert checksysodesol(eq, sol) == (True, [0, 0])

    eq = (Eq(diff(x(t),t), 5*t*x(t) + t**2*y(t)), Eq(diff(y(t),t), -t**2*x(t) + 5*t*y(t)))
    sol = [Eq(x(t), (C1*cos((Integral(t**2, t)).doit()) + C2*sin((Integral(t**2, t)).doit()))*\
    exp((Integral(5*t, t)).doit())), Eq(y(t), (-C1*sin((Integral(t**2, t)).doit()) + \
    C2*cos((Integral(t**2, t)).doit()))*exp((Integral(5*t, t)).doit()))]
    assert checksysodesol(eq, sol) == (True, [0, 0])

    eq = (Eq(diff(x(t),t), 5*t*x(t) + t**2*y(t)), Eq(diff(y(t),t), -t**2*x(t) + (5*t+9*t**2)*y(t)))
    sol = [Eq(x(t), (C1*exp((-sqrt(77)/2 + S(9)/2)*(Integral(t**2, t)).doit()) + \
    C2*exp((sqrt(77)/2 + S(9)/2)*(Integral(t**2, t)).doit()))*exp((Integral(5*t, t)).doit())), \
    Eq(y(t), (C1*(-sqrt(77)/2 + S(9)/2)*exp((-sqrt(77)/2 + S(9)/2)*(Integral(t**2, t)).doit()) + \
    C2*(sqrt(77)/2 + S(9)/2)*exp((sqrt(77)/2 + S(9)/2)*(Integral(t**2, t)).doit()))*exp((Integral(5*t, t)).doit()))]
    assert checksysodesol(eq, sol) == (True, [0, 0])

    eq = (Eq(diff(x(t),t,t), 5*x(t) + 43*y(t)), Eq(diff(y(t),t,t), x(t) + 9*y(t)))
    root0 = -sqrt(-sqrt(47) + 7)
    root1 = sqrt(-sqrt(47) + 7)
    root2 = -sqrt(sqrt(47) + 7)
    root3 = sqrt(sqrt(47) + 7)
    sol = [Eq(x(t), 43*C1*exp(t*root0) + 43*C2*exp(t*root1) + 43*C3*exp(t*root2) + 43*C4*exp(t*root3)), \
    Eq(y(t), C1*(root0**2 - 5)*exp(t*root0) + C2*(root1**2 - 5)*exp(t*root1) + \
    C3*(root2**2 - 5)*exp(t*root2) + C4*(root3**2 - 5)*exp(t*root3))]
    assert checksysodesol(eq, sol) == (True, [0, 0])

    eq = (Eq(diff(x(t),t,t), 8*x(t)+3*y(t)+31), Eq(diff(y(t),t,t), 9*x(t)+7*y(t)+12))
    root0 = -sqrt(-sqrt(109)/2 + S(15)/2)
    root1 = sqrt(-sqrt(109)/2 + S(15)/2)
    root2 = -sqrt(sqrt(109)/2 + S(15)/2)
    root3 = sqrt(sqrt(109)/2 + S(15)/2)
    sol = [Eq(x(t), 3*C1*exp(t*root0) + 3*C2*exp(t*root1) + 3*C3*exp(t*root2) + 3*C4*exp(t*root3) - S(181)/29), \
    Eq(y(t), C1*(root0**2 - 8)*exp(t*root0) + C2*(root1**2 - 8)*exp(t*root1) + \
    C3*(root2**2 - 8)*exp(t*root2) + C4*(root3**2 - 8)*exp(t*root3) + S(183)/29)]
    assert checksysodesol(eq, sol) == (True, [0, 0])

    eq = (Eq(diff(x(t),t,t) - 9*diff(y(t),t) + 7*x(t),0), Eq(diff(y(t),t,t) + 9*diff(x(t),t) + 7*y(t),0))
    sol = [Eq(x(t), C1*cos(t*(S(9)/2 + sqrt(109)/2)) + C2*sin(t*(S(9)/2 + sqrt(109)/2)) + \
    C3*cos(t*(-sqrt(109)/2 + S(9)/2)) + C4*sin(t*(-sqrt(109)/2 + S(9)/2))), Eq(y(t), -C1*sin(t*(S(9)/2 + sqrt(109)/2)) \
    + C2*cos(t*(S(9)/2 + sqrt(109)/2)) - C3*sin(t*(-sqrt(109)/2 + S(9)/2)) + C4*cos(t*(-sqrt(109)/2 + S(9)/2)))]
    assert checksysodesol(eq, sol) == (True, [0, 0])

    eq = (Eq(diff(x(t),t,t), 9*t*diff(y(t),t)-9*y(t)), Eq(diff(y(t),t,t),7*t*diff(x(t),t)-7*x(t)))
    I1 = sqrt(6)*7**(S(1)/4)*sqrt(pi)*erfi(sqrt(6)*7**(S(1)/4)*t/2)/2 - exp(3*sqrt(7)*t**2/2)/t
    I2 = -sqrt(6)*7**(S(1)/4)*sqrt(pi)*erf(sqrt(6)*7**(S(1)/4)*t/2)/2 - exp(-3*sqrt(7)*t**2/2)/t
    sol = [Eq(x(t), C3*t + t*(9*C1*I1 + 9*C2*I2)), Eq(y(t), C4*t + t*(3*sqrt(7)*C1*I1 - 3*sqrt(7)*C2*I2))]
    assert checksysodesol(eq, sol) == (True, [0, 0])

    eq = (Eq(diff(x(t),t), 21*x(t)), Eq(diff(y(t),t), 17*x(t)+3*y(t)), Eq(diff(z(t),t), 5*x(t)+7*y(t)+9*z(t)))
    sol = [Eq(x(t), C1*exp(21*t)), Eq(y(t), 17*C1*exp(21*t)/18 + C2*exp(3*t)), \
    Eq(z(t), 209*C1*exp(21*t)/216 - 7*C2*exp(3*t)/6 + C3*exp(9*t))]
    assert checksysodesol(eq, sol) == (True, [0, 0, 0])

    eq = (Eq(diff(x(t),t),3*y(t)-11*z(t)),Eq(diff(y(t),t),7*z(t)-3*x(t)),Eq(diff(z(t),t),11*x(t)-7*y(t)))
    sol = [Eq(x(t), 7*C0 + sqrt(179)*C1*cos(sqrt(179)*t) + (77*C1/3 + 130*C2/3)*sin(sqrt(179)*t)), \
    Eq(y(t), 11*C0 + sqrt(179)*C2*cos(sqrt(179)*t) + (-58*C1/3 - 77*C2/3)*sin(sqrt(179)*t)), \
    Eq(z(t), 3*C0 + sqrt(179)*(-7*C1/3 - 11*C2/3)*cos(sqrt(179)*t) + (11*C1 - 7*C2)*sin(sqrt(179)*t))]
    assert checksysodesol(eq, sol) == (True, [0, 0, 0])

    eq = (Eq(3*diff(x(t),t),4*5*(y(t)-z(t))),Eq(4*diff(y(t),t),3*5*(z(t)-x(t))),Eq(5*diff(z(t),t),3*4*(x(t)-y(t))))
    sol = [Eq(x(t), C0 + 5*sqrt(2)*C1*cos(5*sqrt(2)*t) + (12*C1/5 + 164*C2/15)*sin(5*sqrt(2)*t)), \
    Eq(y(t), C0 + 5*sqrt(2)*C2*cos(5*sqrt(2)*t) + (-51*C1/10 - 12*C2/5)*sin(5*sqrt(2)*t)), \
    Eq(z(t), C0 + 5*sqrt(2)*(-9*C1/25 - 16*C2/25)*cos(5*sqrt(2)*t) + (12*C1/5 - 12*C2/5)*sin(5*sqrt(2)*t))]
    assert checksysodesol(eq, sol) == (True, [0, 0, 0])

    eq = (Eq(diff(x(t),t),4*x(t) - z(t)),Eq(diff(y(t),t),2*x(t)+2*y(t)-z(t)),Eq(diff(z(t),t),3*x(t)+y(t)))
    sol = [Eq(x(t), C1*exp(2*t) + C2*t*exp(2*t) + C2*exp(2*t) + C3*t**2*exp(2*t)/2 + C3*t*exp(2*t) + C3*exp(2*t)), \
    Eq(y(t), C1*exp(2*t) + C2*t*exp(2*t) + C2*exp(2*t) + C3*t**2*exp(2*t)/2 + C3*t*exp(2*t)), \
    Eq(z(t), 2*C1*exp(2*t) + 2*C2*t*exp(2*t) + C2*exp(2*t) + C3*t**2*exp(2*t) + C3*t*exp(2*t) + C3*exp(2*t))]
    assert checksysodesol(eq, sol) == (True, [0, 0, 0])

    eq = (Eq(diff(x(t),t),4*x(t) - y(t) - 2*z(t)),Eq(diff(y(t),t),2*x(t) + y(t)- 2*z(t)),Eq(diff(z(t),t),5*x(t)-3*z(t)))
    sol = [Eq(x(t), C1*exp(2*t) + C2*(-sin(t) + 3*cos(t)) + C3*(3*sin(t) + cos(t))), \
    Eq(y(t), C2*(-sin(t) + 3*cos(t)) + C3*(3*sin(t) + cos(t))), Eq(z(t), C1*exp(2*t) + 5*C2*cos(t) + 5*C3*sin(t))]
    assert checksysodesol(eq, sol) == (True, [0, 0, 0])

    eq = (Eq(diff(x(t),t),x(t)*y(t)**3), Eq(diff(y(t),t),y(t)**5))
    sol = [Eq(x(t), C1*exp((-1/(4*C2 + 4*t))**(-S(1)/4))), Eq(y(t), -(-1/(4*C2 + 4*t))**(S(1)/4)), \
    Eq(x(t), C1*exp(-1/(-1/(4*C2 + 4*t))**(S(1)/4))), Eq(y(t), (-1/(4*C2 + 4*t))**(S(1)/4)), \
    Eq(x(t), C1*exp(-I/(-1/(4*C2 + 4*t))**(S(1)/4))), Eq(y(t), -I*(-1/(4*C2 + 4*t))**(S(1)/4)), \
    Eq(x(t), C1*exp(I/(-1/(4*C2 + 4*t))**(S(1)/4))), Eq(y(t), I*(-1/(4*C2 + 4*t))**(S(1)/4))]
    assert checksysodesol(eq, sol) == (True, [0, 0])

    eq = (Eq(diff(x(t),t), exp(3*x(t))*y(t)**3),Eq(diff(y(t),t), y(t)**5))
    sol = [Eq(x(t), -log(C1 - 3/(-1/(4*C2 + 4*t))**(S(1)/4))/3), Eq(y(t), -(-1/(4*C2 + 4*t))**(S(1)/4)), \
    Eq(x(t), -log(C1 + 3/(-1/(4*C2 + 4*t))**(S(1)/4))/3), Eq(y(t), (-1/(4*C2 + 4*t))**(S(1)/4)), \
    Eq(x(t), -log(C1 + 3*I/(-1/(4*C2 + 4*t))**(S(1)/4))/3), Eq(y(t), -I*(-1/(4*C2 + 4*t))**(S(1)/4)), \
    Eq(x(t), -log(C1 - 3*I/(-1/(4*C2 + 4*t))**(S(1)/4))/3), Eq(y(t), I*(-1/(4*C2 + 4*t))**(S(1)/4))]
    assert checksysodesol(eq, sol) == (True, [0, 0])

    eq = (Eq(x(t),t*diff(x(t),t)+diff(x(t),t)*diff(y(t),t)), Eq(y(t),t*diff(y(t),t)+diff(y(t),t)**2))
    sol = set([Eq(x(t), C1*C2 + C1*t), Eq(y(t), C2**2 + C2*t)])
    assert checksysodesol(eq, sol) == (True, [0, 0])


@slow
def test_nonlinear_3eq_order1():
    x, y, z = symbols('x, y, z', cls=Function)
    t, u = symbols('t u')
    eq1 = (4*diff(x(t),t) + 2*y(t)*z(t), 3*diff(y(t),t) - z(t)*x(t), 5*diff(z(t),t) - x(t)*y(t))
    sol1 = [Eq(4*Integral(1/(sqrt(-4*u**2 - 3*C1 + C2)*sqrt(-4*u**2 + 5*C1 - C2)), (u, x(t))),
        C3 - sqrt(15)*t/15), Eq(3*Integral(1/(sqrt(-6*u**2 - C1 + 5*C2)*sqrt(3*u**2 + C1 - 4*C2)),
        (u, y(t))), C3 + sqrt(5)*t/10), Eq(5*Integral(1/(sqrt(-10*u**2 - 3*C1 + C2)*
        sqrt(5*u**2 + 4*C1 - C2)), (u, z(t))), C3 + sqrt(3)*t/6)]
    assert [i.dummy_eq(j) for i, j in zip(dsolve(eq1), sol1)]
    # FIXME: assert checksysodesol(eq1, sol1) == (True, [0, 0, 0])

    eq2 = (4*diff(x(t),t) + 2*y(t)*z(t)*sin(t), 3*diff(y(t),t) - z(t)*x(t)*sin(t), 5*diff(z(t),t) - x(t)*y(t)*sin(t))
    sol2 = [Eq(3*Integral(1/(sqrt(-6*u**2 - C1 + 5*C2)*sqrt(3*u**2 + C1 - 4*C2)), (u, x(t))), C3 +
        sqrt(5)*cos(t)/10), Eq(4*Integral(1/(sqrt(-4*u**2 - 3*C1 + C2)*sqrt(-4*u**2 + 5*C1 - C2)),
        (u, y(t))), C3 - sqrt(15)*cos(t)/15), Eq(5*Integral(1/(sqrt(-10*u**2 - 3*C1 + C2)*
        sqrt(5*u**2 + 4*C1 - C2)), (u, z(t))), C3 + sqrt(3)*cos(t)/6)]
    assert [i.dummy_eq(j) for i, j in zip(dsolve(eq2), sol2)]
    # FIXME: assert checksysodesol(eq2, sol2) == (True, [0, 0, 0])


@slow
def test_checkodesol():
    from sympy import Ei
    # For the most part, checkodesol is well tested in the tests below.
    # These tests only handle cases not checked below.
    raises(ValueError, lambda: checkodesol(f(x, y).diff(x), Eq(f(x, y), x)))
    raises(ValueError, lambda: checkodesol(f(x).diff(x), Eq(f(x, y),
           x), f(x, y)))
    assert checkodesol(f(x).diff(x), Eq(f(x, y), x)) == \
        (False, -f(x).diff(x) + f(x, y).diff(x) - 1)
    assert checkodesol(f(x).diff(x), Eq(f(x), x)) is not True
    assert checkodesol(f(x).diff(x), Eq(f(x), x)) == (False, 1)
    sol1 = Eq(f(x)**5 + 11*f(x) - 2*f(x) + x, 0)
    assert checkodesol(diff(sol1.lhs, x), sol1) == (True, 0)
    assert checkodesol(diff(sol1.lhs, x)*exp(f(x)), sol1) == (True, 0)
    assert checkodesol(diff(sol1.lhs, x, 2), sol1) == (True, 0)
    assert checkodesol(diff(sol1.lhs, x, 2)*exp(f(x)), sol1) == (True, 0)
    assert checkodesol(diff(sol1.lhs, x, 3), sol1) == (True, 0)
    assert checkodesol(diff(sol1.lhs, x, 3)*exp(f(x)), sol1) == (True, 0)
    assert checkodesol(diff(sol1.lhs, x, 3), Eq(f(x), x*log(x))) == \
        (False, 60*x**4*((log(x) + 1)**2 + log(x))*(
        log(x) + 1)*log(x)**2 - 5*x**4*log(x)**4 - 9)
    assert checkodesol(diff(exp(f(x)) + x, x)*x, Eq(exp(f(x)) + x, 0)) == \
        (True, 0)
    assert checkodesol(diff(exp(f(x)) + x, x)*x, Eq(exp(f(x)) + x, 0),
        solve_for_func=False) == (True, 0)
    assert checkodesol(f(x).diff(x, 2), [Eq(f(x), C1 + C2*x),
        Eq(f(x), C2 + C1*x), Eq(f(x), C1*x + C2*x**2)]) == \
        [(True, 0), (True, 0), (False, C2)]
    assert checkodesol(f(x).diff(x, 2), set([Eq(f(x), C1 + C2*x),
        Eq(f(x), C2 + C1*x), Eq(f(x), C1*x + C2*x**2)])) == \
        set([(True, 0), (True, 0), (False, C2)])
    assert checkodesol(f(x).diff(x) - 1/f(x)/2, Eq(f(x)**2, x)) == \
        [(True, 0), (True, 0)]
    assert checkodesol(f(x).diff(x) - f(x), Eq(C1*exp(x), f(x))) == (True, 0)
    # Based on test_1st_homogeneous_coeff_ode2_eq3sol.  Make sure that
    # checkodesol tries back substituting f(x) when it can.
    eq3 = x*exp(f(x)/x) + f(x) - x*f(x).diff(x)
    sol3 = Eq(f(x), log(log(C1/x)**(-x)))
    assert not checkodesol(eq3, sol3)[1].has(f(x))
    # This case was failing intermittently depending on hash-seed:
    eqn = Eq(Derivative(x*Derivative(f(x), x), x)/x, exp(x))
    sol = Eq(f(x), C1 + C2*log(x) + exp(x) - Ei(x))
    assert checkodesol(eqn, sol, order=2, solve_for_func=False)[0]
    eq = x**2*(f(x).diff(x, 2)) + x*(f(x).diff(x)) + (2*x**2 +25)*f(x)
    sol = Eq(f(x), C1*besselj(5*I, sqrt(2)*x) + C2*bessely(5*I, sqrt(2)*x))
    assert checkodesol(eq, sol) == (True, 0)

@slow
def test_dsolve_options():
    eq = x*f(x).diff(x) + f(x)
    a = dsolve(eq, hint='all')
    b = dsolve(eq, hint='all', simplify=False)
    c = dsolve(eq, hint='all_Integral')
    keys = ['1st_exact', '1st_exact_Integral', '1st_homogeneous_coeff_best',
        '1st_homogeneous_coeff_subs_dep_div_indep',
        '1st_homogeneous_coeff_subs_dep_div_indep_Integral',
        '1st_homogeneous_coeff_subs_indep_div_dep',
        '1st_homogeneous_coeff_subs_indep_div_dep_Integral', '1st_linear',
        '1st_linear_Integral', 'almost_linear', 'almost_linear_Integral',
        'best', 'best_hint', 'default', 'lie_group',
        'nth_linear_euler_eq_homogeneous', 'order',
        'separable', 'separable_Integral']
    Integral_keys = ['1st_exact_Integral',
        '1st_homogeneous_coeff_subs_dep_div_indep_Integral',
        '1st_homogeneous_coeff_subs_indep_div_dep_Integral', '1st_linear_Integral',
        'almost_linear_Integral', 'best', 'best_hint', 'default',
        'nth_linear_euler_eq_homogeneous',
        'order', 'separable_Integral']
    assert sorted(a.keys()) == keys
    assert a['order'] == ode_order(eq, f(x))
    assert a['best'] == Eq(f(x), C1/x)
    assert dsolve(eq, hint='best') == Eq(f(x), C1/x)
    assert a['default'] == 'separable'
    assert a['best_hint'] == 'separable'
    assert not a['1st_exact'].has(Integral)
    assert not a['separable'].has(Integral)
    assert not a['1st_homogeneous_coeff_best'].has(Integral)
    assert not a['1st_homogeneous_coeff_subs_dep_div_indep'].has(Integral)
    assert not a['1st_homogeneous_coeff_subs_indep_div_dep'].has(Integral)
    assert not a['1st_linear'].has(Integral)
    assert a['1st_linear_Integral'].has(Integral)
    assert a['1st_exact_Integral'].has(Integral)
    assert a['1st_homogeneous_coeff_subs_dep_div_indep_Integral'].has(Integral)
    assert a['1st_homogeneous_coeff_subs_indep_div_dep_Integral'].has(Integral)
    assert a['separable_Integral'].has(Integral)
    assert sorted(b.keys()) == keys
    assert b['order'] == ode_order(eq, f(x))
    assert b['best'] == Eq(f(x), C1/x)
    assert dsolve(eq, hint='best', simplify=False) == Eq(f(x), C1/x)
    assert b['default'] == 'separable'
    assert b['best_hint'] == '1st_linear'
    assert a['separable'] != b['separable']
    assert a['1st_homogeneous_coeff_subs_dep_div_indep'] != \
        b['1st_homogeneous_coeff_subs_dep_div_indep']
    assert a['1st_homogeneous_coeff_subs_indep_div_dep'] != \
        b['1st_homogeneous_coeff_subs_indep_div_dep']
    assert not b['1st_exact'].has(Integral)
    assert not b['separable'].has(Integral)
    assert not b['1st_homogeneous_coeff_best'].has(Integral)
    assert not b['1st_homogeneous_coeff_subs_dep_div_indep'].has(Integral)
    assert not b['1st_homogeneous_coeff_subs_indep_div_dep'].has(Integral)
    assert not b['1st_linear'].has(Integral)
    assert b['1st_linear_Integral'].has(Integral)
    assert b['1st_exact_Integral'].has(Integral)
    assert b['1st_homogeneous_coeff_subs_dep_div_indep_Integral'].has(Integral)
    assert b['1st_homogeneous_coeff_subs_indep_div_dep_Integral'].has(Integral)
    assert b['separable_Integral'].has(Integral)
    assert sorted(c.keys()) == Integral_keys
    raises(ValueError, lambda: dsolve(eq, hint='notarealhint'))
    raises(ValueError, lambda: dsolve(eq, hint='Liouville'))
    assert dsolve(f(x).diff(x) - 1/f(x)**2, hint='all')['best'] == \
        dsolve(f(x).diff(x) - 1/f(x)**2, hint='best')
    assert dsolve(f(x) + f(x).diff(x) + sin(x).diff(x) + 1, f(x),
                  hint="1st_linear_Integral") == \
        Eq(f(x), (C1 + Integral((-sin(x).diff(x) - 1)*
                exp(Integral(1, x)), x))*exp(-Integral(1, x)))


def test_classify_ode():
    assert classify_ode(f(x).diff(x, 2), f(x)) == \
        (
        'nth_algebraic',
        'nth_linear_constant_coeff_homogeneous',
        'nth_linear_euler_eq_homogeneous',
        'Liouville',
        '2nd_power_series_ordinary',
        'nth_algebraic_Integral',
        'Liouville_Integral',
        )
    assert classify_ode(f(x), f(x)) == ('nth_algebraic',)
    assert classify_ode(Eq(f(x).diff(x), 0), f(x)) == (
        'nth_algebraic',
        'separable',
        '1st_linear', '1st_homogeneous_coeff_best',
        '1st_homogeneous_coeff_subs_indep_div_dep',
        '1st_homogeneous_coeff_subs_dep_div_indep',
        '1st_power_series', 'lie_group',
        'nth_linear_constant_coeff_homogeneous',
        'nth_linear_euler_eq_homogeneous',
        'nth_algebraic_Integral',
        'separable_Integral',
        '1st_linear_Integral',
        '1st_homogeneous_coeff_subs_indep_div_dep_Integral',
        '1st_homogeneous_coeff_subs_dep_div_indep_Integral')
    assert classify_ode(f(x).diff(x)**2, f(x)) == ('nth_algebraic',
         'separable',
         '1st_linear',
         '1st_homogeneous_coeff_best',
         '1st_homogeneous_coeff_subs_indep_div_dep',
         '1st_homogeneous_coeff_subs_dep_div_indep',
         '1st_power_series',
         'lie_group',
         'nth_linear_constant_coeff_homogeneous',
         'nth_linear_euler_eq_homogeneous',
         'nth_algebraic_Integral',
         'separable_Integral',
         '1st_linear_Integral',
         '1st_homogeneous_coeff_subs_indep_div_dep_Integral',
         '1st_homogeneous_coeff_subs_dep_div_indep_Integral')
    # issue 4749: f(x) should be cleared from highest derivative before classifying
    a = classify_ode(Eq(f(x).diff(x) + f(x), x), f(x))
    b = classify_ode(f(x).diff(x)*f(x) + f(x)*f(x) - x*f(x), f(x))
    c = classify_ode(f(x).diff(x)/f(x) + f(x)/f(x) - x/f(x), f(x))
    assert a == ('1st_linear',
        'Bernoulli',
        'almost_linear',
        '1st_power_series', "lie_group",
        'nth_linear_constant_coeff_undetermined_coefficients',
        'nth_linear_constant_coeff_variation_of_parameters',
        '1st_linear_Integral',
        'Bernoulli_Integral',
        'almost_linear_Integral',
        'nth_linear_constant_coeff_variation_of_parameters_Integral')
    assert b == ('factorable',
         '1st_linear',
         'Bernoulli',
         '1st_power_series',
         'lie_group',
         'nth_linear_constant_coeff_undetermined_coefficients',
         'nth_linear_constant_coeff_variation_of_parameters',
         '1st_linear_Integral',
         'Bernoulli_Integral',
         'nth_linear_constant_coeff_variation_of_parameters_Integral')
    assert c == ('1st_linear',
         'Bernoulli',
         '1st_power_series',
         'lie_group',
         'nth_linear_constant_coeff_undetermined_coefficients',
         'nth_linear_constant_coeff_variation_of_parameters',
         '1st_linear_Integral',
         'Bernoulli_Integral',
         'nth_linear_constant_coeff_variation_of_parameters_Integral')

    assert classify_ode(
        2*x*f(x)*f(x).diff(x) + (1 + x)*f(x)**2 - exp(x), f(x)
    ) == ('Bernoulli', 'almost_linear', 'lie_group',
        'Bernoulli_Integral', 'almost_linear_Integral')
    assert 'Riccati_special_minus2' in \
        classify_ode(2*f(x).diff(x) + f(x)**2 - f(x)/x + 3*x**(-2), f(x))
    raises(ValueError, lambda: classify_ode(x + f(x, y).diff(x).diff(
        y), f(x, y)))
    # issue 5176
    k = Symbol('k')
    assert classify_ode(f(x).diff(x)/(k*f(x) + k*x*f(x)) + 2*f(x)/(k*f(x) +
        k*x*f(x)) + x*f(x).diff(x)/(k*f(x) + k*x*f(x)) + z, f(x)) == \
        ('separable', '1st_exact', '1st_power_series', 'lie_group',
         'separable_Integral', '1st_exact_Integral')
    # preprocessing
    ans = ('nth_algebraic', 'separable', '1st_exact', '1st_linear', 'Bernoulli',
        '1st_homogeneous_coeff_best',
        '1st_homogeneous_coeff_subs_indep_div_dep',
        '1st_homogeneous_coeff_subs_dep_div_indep',
        '1st_power_series', 'lie_group',
        'nth_linear_constant_coeff_undetermined_coefficients',
        'nth_linear_euler_eq_nonhomogeneous_undetermined_coefficients',
        'nth_linear_constant_coeff_variation_of_parameters',
        'nth_linear_euler_eq_nonhomogeneous_variation_of_parameters',
        'nth_algebraic_Integral',
        'separable_Integral', '1st_exact_Integral',
        '1st_linear_Integral',
        'Bernoulli_Integral',
        '1st_homogeneous_coeff_subs_indep_div_dep_Integral',
        '1st_homogeneous_coeff_subs_dep_div_indep_Integral',
        'nth_linear_constant_coeff_variation_of_parameters_Integral',
        'nth_linear_euler_eq_nonhomogeneous_variation_of_parameters_Integral')
    #     w/o f(x) given
    assert classify_ode(diff(f(x) + x, x) + diff(f(x), x)) == ans
    #     w/ f(x) and prep=True
    assert classify_ode(diff(f(x) + x, x) + diff(f(x), x), f(x),
                        prep=True) == ans

    assert classify_ode(Eq(2*x**3*f(x).diff(x), 0), f(x)) == \
        ('factorable', 'nth_algebraic', 'separable', '1st_linear', '1st_power_series',
         'lie_group', 'nth_linear_euler_eq_homogeneous',
         'nth_algebraic_Integral', 'separable_Integral',
         '1st_linear_Integral')


    assert classify_ode(Eq(2*f(x)**3*f(x).diff(x), 0), f(x)) == \
        ('factorable', 'nth_algebraic', 'separable', '1st_power_series', 'lie_group',
                'nth_algebraic_Integral', 'separable_Integral')
    # test issue 13864
    assert classify_ode(Eq(diff(f(x), x) - f(x)**x, 0), f(x)) == \
        ('1st_power_series', 'lie_group')
    assert isinstance(classify_ode(Eq(f(x), 5), f(x), dict=True), dict)


def test_classify_ode_ics():
    # Dummy
    eq = f(x).diff(x, x) - f(x)

    # Not f(0) or f'(0)
    ics = {x: 1}
    raises(ValueError, lambda: classify_ode(eq, f(x), ics=ics))


    ############################
    # f(0) type (AppliedUndef) #
    ############################


    # Wrong function
    ics = {g(0): 1}
    raises(ValueError, lambda: classify_ode(eq, f(x), ics=ics))

    # Contains x
    ics = {f(x): 1}
    raises(ValueError, lambda: classify_ode(eq, f(x), ics=ics))

    # Too many args
    ics = {f(0, 0): 1}
    raises(ValueError, lambda: classify_ode(eq, f(x), ics=ics))

    # point contains f
    # XXX: Should be NotImplementedError
    ics = {f(0): f(1)}
    raises(ValueError, lambda: classify_ode(eq, f(x), ics=ics))

    # Does not raise
    ics = {f(0): 1}
    classify_ode(eq, f(x), ics=ics)


    #####################
    # f'(0) type (Subs) #
    #####################

    # Wrong function
    ics = {g(x).diff(x).subs(x, 0): 1}
    raises(ValueError, lambda: classify_ode(eq, f(x), ics=ics))

    # Contains x
    ics = {f(y).diff(y).subs(y, x): 1}
    raises(ValueError, lambda: classify_ode(eq, f(x), ics=ics))

    # Wrong variable
    ics = {f(y).diff(y).subs(y, 0): 1}
    raises(ValueError, lambda: classify_ode(eq, f(x), ics=ics))

    # Too many args
    ics = {f(x, y).diff(x).subs(x, 0): 1}
    raises(ValueError, lambda: classify_ode(eq, f(x), ics=ics))

    # Derivative wrt wrong vars
    ics = {Derivative(f(x), x, y).subs(x, 0): 1}
    raises(ValueError, lambda: classify_ode(eq, f(x), ics=ics))

    # point contains f
    # XXX: Should be NotImplementedError
    ics = {f(x).diff(x).subs(x, 0): f(0)}
    raises(ValueError, lambda: classify_ode(eq, f(x), ics=ics))

    # Does not raise
    ics = {f(x).diff(x).subs(x, 0): 1}
    classify_ode(eq, f(x), ics=ics)

    ###########################
    # f'(y) type (Derivative) #
    ###########################

    # Wrong function
    ics = {g(x).diff(x).subs(x, y): 1}
    raises(ValueError, lambda: classify_ode(eq, f(x), ics=ics))

    # Contains x
    ics = {f(y).diff(y).subs(y, x): 1}
    raises(ValueError, lambda: classify_ode(eq, f(x), ics=ics))

    # Too many args
    ics = {f(x, y).diff(x).subs(x, y): 1}
    raises(ValueError, lambda: classify_ode(eq, f(x), ics=ics))

    # Derivative wrt wrong vars
    ics = {Derivative(f(x), x, z).subs(x, y): 1}
    raises(ValueError, lambda: classify_ode(eq, f(x), ics=ics))

    # point contains f
    # XXX: Should be NotImplementedError
    ics = {f(x).diff(x).subs(x, y): f(0)}
    raises(ValueError, lambda: classify_ode(eq, f(x), ics=ics))

    # Does not raise
    ics = {f(x).diff(x).subs(x, y): 1}
    classify_ode(eq, f(x), ics=ics)

def test_classify_sysode():
    # Here x is assumed to be x(t) and y as y(t) for simplicity.
    # Similarly diff(x,t) and diff(y,y) is assumed to be x1 and y1 respectively.
    k, l, m, n = symbols('k, l, m, n', Integer=True)
    k1, k2, k3, l1, l2, l3, m1, m2, m3 = symbols('k1, k2, k3, l1, l2, l3, m1, m2, m3', Integer=True)
    P, Q, R, p, q, r = symbols('P, Q, R, p, q, r', cls=Function)
    P1, P2, P3, Q1, Q2, R1, R2 = symbols('P1, P2, P3, Q1, Q2, R1, R2', cls=Function)
    x, y, z = symbols('x, y, z', cls=Function)
    t = symbols('t')
    x1 = diff(x(t),t) ; y1 = diff(y(t),t) ; z1 = diff(z(t),t)
    x2 = diff(x(t),t,t) ; y2 = diff(y(t),t,t) ; z2 = diff(z(t),t,t)

    eq1 = (Eq(diff(x(t),t), 5*t*x(t) + 2*y(t)), Eq(diff(y(t),t), 2*x(t) + 5*t*y(t)))
    sol1 = {'no_of_equation': 2, 'func_coeff': {(0, x(t), 0): -5*t, (1, x(t), 1): 0, (0, x(t), 1): 1, \
    (1, y(t), 0): -5*t, (1, x(t), 0): -2, (0, y(t), 1): 0, (0, y(t), 0): -2, (1, y(t), 1): 1}, \
    'type_of_equation': 'type3', 'func': [x(t), y(t)], 'is_linear': True, 'eq': [-5*t*x(t) - 2*y(t) + \
    Derivative(x(t), t), -5*t*y(t) - 2*x(t) + Derivative(y(t), t)], 'order': {y(t): 1, x(t): 1}}
    assert classify_sysode(eq1) == sol1

    eq2 = (Eq(x2, k*x(t) - l*y1), Eq(y2, l*x1 + k*y(t)))
    sol2 = {'order': {y(t): 2, x(t): 2}, 'type_of_equation': 'type3', 'is_linear': True, 'eq': \
    [-k*x(t) + l*Derivative(y(t), t) + Derivative(x(t), t, t), -k*y(t) - l*Derivative(x(t), t) + \
    Derivative(y(t), t, t)], 'no_of_equation': 2, 'func_coeff': {(0, y(t), 0): 0, (0, x(t), 2): 1, \
    (1, y(t), 1): 0, (1, y(t), 2): 1, (1, x(t), 2): 0, (0, y(t), 2): 0, (0, x(t), 0): -k, (1, x(t), 1): \
    -l, (0, x(t), 1): 0, (0, y(t), 1): l, (1, x(t), 0): 0, (1, y(t), 0): -k}, 'func': [x(t), y(t)]}
    assert classify_sysode(eq2) == sol2

    eq3 = (Eq(x2+4*x1+3*y1+9*x(t)+7*y(t), 11*exp(I*t)), Eq(y2+5*x1+8*y1+3*x(t)+12*y(t), 2*exp(I*t)))
    sol3 = {'no_of_equation': 2, 'func_coeff': {(1, x(t), 2): 0, (0, y(t), 2): 0, (0, x(t), 0): 9, \
    (1, x(t), 1): 5, (0, x(t), 1): 4, (0, y(t), 1): 3, (1, x(t), 0): 3, (1, y(t), 0): 12, (0, y(t), 0): 7, \
    (0, x(t), 2): 1, (1, y(t), 2): 1, (1, y(t), 1): 8}, 'type_of_equation': 'type4', 'func': [x(t), y(t)], \
    'is_linear': True, 'eq': [9*x(t) + 7*y(t) - 11*exp(I*t) + 4*Derivative(x(t), t) + 3*Derivative(y(t), t) + \
    Derivative(x(t), t, t), 3*x(t) + 12*y(t) - 2*exp(I*t) + 5*Derivative(x(t), t) + 8*Derivative(y(t), t) + \
    Derivative(y(t), t, t)], 'order': {y(t): 2, x(t): 2}}
    assert classify_sysode(eq3) == sol3

    eq4 = (Eq((4*t**2 + 7*t + 1)**2*x2, 5*x(t) + 35*y(t)), Eq((4*t**2 + 7*t + 1)**2*y2, x(t) + 9*y(t)))
    sol4 = {'no_of_equation': 2, 'func_coeff': {(1, x(t), 2): 0, (0, y(t), 2): 0, (0, x(t), 0): -5, \
    (1, x(t), 1): 0, (0, x(t), 1): 0, (0, y(t), 1): 0, (1, x(t), 0): -1, (1, y(t), 0): -9, (0, y(t), 0): -35, \
    (0, x(t), 2): 16*t**4 + 56*t**3 + 57*t**2 + 14*t + 1, (1, y(t), 2): 16*t**4 + 56*t**3 + 57*t**2 + 14*t + 1, \
    (1, y(t), 1): 0}, 'type_of_equation': 'type10', 'func': [x(t), y(t)], 'is_linear': True, \
    'eq': [(4*t**2 + 7*t + 1)**2*Derivative(x(t), t, t) - 5*x(t) - 35*y(t), (4*t**2 + 7*t + 1)**2*Derivative(y(t), t, t)\
    - x(t) - 9*y(t)], 'order': {y(t): 2, x(t): 2}}
    assert classify_sysode(eq4) == sol4

    eq5 = (Eq(diff(x(t),t), x(t) + y(t) + 9), Eq(diff(y(t),t), 2*x(t) + 5*y(t) + 23))
    sol5 = {'no_of_equation': 2, 'func_coeff': {(0, x(t), 0): -1, (1, x(t), 1): 0, (0, x(t), 1): 1, (1, y(t), 0): -5, \
    (1, x(t), 0): -2, (0, y(t), 1): 0, (0, y(t), 0): -1, (1, y(t), 1): 1}, 'type_of_equation': 'type2', \
    'func': [x(t), y(t)], 'is_linear': True, 'eq': [-x(t) - y(t) + Derivative(x(t), t) - 9, -2*x(t) - 5*y(t) + \
    Derivative(y(t), t) - 23], 'order': {y(t): 1, x(t): 1}}
    assert classify_sysode(eq5) == sol5

    eq6 = (Eq(x1, exp(k*x(t))*P(x(t),y(t))), Eq(y1,r(y(t))*P(x(t),y(t))))
    sol6 = {'no_of_equation': 2, 'func_coeff': {(0, x(t), 0): 0, (1, x(t), 1): 0, (0, x(t), 1): 1, (1, y(t), 0): 0, \
    (1, x(t), 0): 0, (0, y(t), 1): 0, (0, y(t), 0): 0, (1, y(t), 1): 1}, 'type_of_equation': 'type2', 'func': \
    [x(t), y(t)], 'is_linear': False, 'eq': [-P(x(t), y(t))*exp(k*x(t)) + Derivative(x(t), t), -P(x(t), \
    y(t))*r(y(t)) + Derivative(y(t), t)], 'order': {y(t): 1, x(t): 1}}
    assert classify_sysode(eq6) == sol6

    eq7 = (Eq(x1, x(t)**2+y(t)/x(t)), Eq(y1, x(t)/y(t)))
    sol7 = {'no_of_equation': 2, 'func_coeff': {(0, x(t), 0): 0, (1, x(t), 1): 0, (0, x(t), 1): 1, (1, y(t), 0): 0, \
    (1, x(t), 0): -1/y(t), (0, y(t), 1): 0, (0, y(t), 0): -1/x(t), (1, y(t), 1): 1}, 'type_of_equation': 'type3', \
    'func': [x(t), y(t)], 'is_linear': False, 'eq': [-x(t)**2 + Derivative(x(t), t) - y(t)/x(t), -x(t)/y(t) + \
    Derivative(y(t), t)], 'order': {y(t): 1, x(t): 1}}
    assert classify_sysode(eq7) == sol7

    eq8 = (Eq(x1, P1(x(t))*Q1(y(t))*R(x(t),y(t),t)), Eq(y1, P1(x(t))*Q1(y(t))*R(x(t),y(t),t)))
    sol8 = {'func': [x(t), y(t)], 'is_linear': False, 'type_of_equation': 'type4', 'eq': \
    [-P1(x(t))*Q1(y(t))*R(x(t), y(t), t) + Derivative(x(t), t), -P1(x(t))*Q1(y(t))*R(x(t), y(t), t) + \
    Derivative(y(t), t)], 'func_coeff': {(0, y(t), 1): 0, (1, y(t), 1): 1, (1, x(t), 1): 0, (0, y(t), 0): 0, \
    (1, x(t), 0): 0, (0, x(t), 0): 0, (1, y(t), 0): 0, (0, x(t), 1): 1}, 'order': {y(t): 1, x(t): 1}, 'no_of_equation': 2}
    assert classify_sysode(eq8) == sol8

    eq9 = (Eq(x1,3*y(t)-11*z(t)),Eq(y1,7*z(t)-3*x(t)),Eq(z1,11*x(t)-7*y(t)))
    sol9 = {'no_of_equation': 3, 'func_coeff': {(1, y(t), 0): 0, (2, y(t), 1): 0, (2, z(t), 1): 1, \
    (0, x(t), 0): 0, (2, x(t), 1): 0, (1, x(t), 1): 0, (2, y(t), 0): 7, (0, x(t), 1): 1, (1, z(t), 1): 0, \
    (0, y(t), 1): 0, (1, x(t), 0): 3, (0, z(t), 0): 11, (0, y(t), 0): -3, (1, z(t), 0): -7, (0, z(t), 1): 0, \
    (2, x(t), 0): -11, (2, z(t), 0): 0, (1, y(t), 1): 1}, 'type_of_equation': 'type2', 'func': [x(t), y(t), z(t)], \
    'is_linear': True, 'eq': [-3*y(t) + 11*z(t) + Derivative(x(t), t), 3*x(t) - 7*z(t) + Derivative(y(t), t), \
    -11*x(t) + 7*y(t) + Derivative(z(t), t)], 'order': {z(t): 1, y(t): 1, x(t): 1}}
    assert classify_sysode(eq9) == sol9

    eq10 = (x2 + log(t)*(t*x1 - x(t)) + exp(t)*(t*y1 - y(t)), y2 + (t**2)*(t*x1 - x(t)) + (t)*(t*y1 - y(t)))
    sol10 = {'no_of_equation': 2, 'func_coeff': {(1, x(t), 2): 0, (0, y(t), 2): 0, (0, x(t), 0): -log(t), \
    (1, x(t), 1): t**3, (0, x(t), 1): t*log(t), (0, y(t), 1): t*exp(t), (1, x(t), 0): -t**2, (1, y(t), 0): -t, \
    (0, y(t), 0): -exp(t), (0, x(t), 2): 1, (1, y(t), 2): 1, (1, y(t), 1): t**2}, 'type_of_equation': 'type11', \
    'func': [x(t), y(t)], 'is_linear': True, 'eq': [(t*Derivative(x(t), t) - x(t))*log(t) + (t*Derivative(y(t), t) - \
    y(t))*exp(t) + Derivative(x(t), t, t), t**2*(t*Derivative(x(t), t) - x(t)) + t*(t*Derivative(y(t), t) - y(t)) \
    + Derivative(y(t), t, t)], 'order': {y(t): 2, x(t): 2}}
    assert classify_sysode(eq10) == sol10

    eq11 = (Eq(x1,x(t)*y(t)**3), Eq(y1,y(t)**5))
    sol11 = {'no_of_equation': 2, 'func_coeff': {(0, x(t), 0): -y(t)**3, (1, x(t), 1): 0, (0, x(t), 1): 1, \
    (1, y(t), 0): 0, (1, x(t), 0): 0, (0, y(t), 1): 0, (0, y(t), 0): 0, (1, y(t), 1): 1}, 'type_of_equation': \
    'type1', 'func': [x(t), y(t)], 'is_linear': False, 'eq': [-x(t)*y(t)**3 + Derivative(x(t), t), \
    -y(t)**5 + Derivative(y(t), t)], 'order': {y(t): 1, x(t): 1}}
    assert classify_sysode(eq11) == sol11

    eq12 = (Eq(x1, y(t)), Eq(y1, x(t)))
    sol12 = {'no_of_equation': 2, 'func_coeff': {(0, x(t), 0): 0, (1, x(t), 1): 0, (0, x(t), 1): 1, (1, y(t), 0): 0, \
    (1, x(t), 0): -1, (0, y(t), 1): 0, (0, y(t), 0): -1, (1, y(t), 1): 1}, 'type_of_equation': 'type1', 'func': \
    [x(t), y(t)], 'is_linear': True, 'eq': [-y(t) + Derivative(x(t), t), -x(t) + Derivative(y(t), t)], 'order': {y(t): 1, x(t): 1}}
    assert classify_sysode(eq12) == sol12

    eq13 = (Eq(x1,x(t)*y(t)*sin(t)**2), Eq(y1,y(t)**2*sin(t)**2))
    sol13 = {'no_of_equation': 2, 'func_coeff': {(0, x(t), 0): -y(t)*sin(t)**2, (1, x(t), 1): 0, (0, x(t), 1): 1, \
    (1, y(t), 0): 0, (1, x(t), 0): 0, (0, y(t), 1): 0, (0, y(t), 0): -x(t)*sin(t)**2, (1, y(t), 1): 1}, \
    'type_of_equation': 'type4', 'func': [x(t), y(t)], 'is_linear': False, 'eq': [-x(t)*y(t)*sin(t)**2 + \
    Derivative(x(t), t), -y(t)**2*sin(t)**2 + Derivative(y(t), t)], 'order': {y(t): 1, x(t): 1}}
    assert classify_sysode(eq13) == sol13

    eq14 = (Eq(x1, 21*x(t)), Eq(y1, 17*x(t)+3*y(t)), Eq(z1, 5*x(t)+7*y(t)+9*z(t)))
    sol14 = {'no_of_equation': 3, 'func_coeff': {(1, y(t), 0): -3, (2, y(t), 1): 0, (2, z(t), 1): 1, \
    (0, x(t), 0): -21, (2, x(t), 1): 0, (1, x(t), 1): 0, (2, y(t), 0): -7, (0, x(t), 1): 1, (1, z(t), 1): 0, \
    (0, y(t), 1): 0, (1, x(t), 0): -17, (0, z(t), 0): 0, (0, y(t), 0): 0, (1, z(t), 0): 0, (0, z(t), 1): 0, \
    (2, x(t), 0): -5, (2, z(t), 0): -9, (1, y(t), 1): 1}, 'type_of_equation': 'type1', 'func': [x(t), y(t), z(t)], \
    'is_linear': True, 'eq': [-21*x(t) + Derivative(x(t), t), -17*x(t) - 3*y(t) + Derivative(y(t), t), -5*x(t) - \
    7*y(t) - 9*z(t) + Derivative(z(t), t)], 'order': {z(t): 1, y(t): 1, x(t): 1}}
    assert classify_sysode(eq14) == sol14

    eq15 = (Eq(x1,4*x(t)+5*y(t)+2*z(t)),Eq(y1,x(t)+13*y(t)+9*z(t)),Eq(z1,32*x(t)+41*y(t)+11*z(t)))
    sol15 = {'no_of_equation': 3, 'func_coeff': {(1, y(t), 0): -13, (2, y(t), 1): 0, (2, z(t), 1): 1, \
    (0, x(t), 0): -4, (2, x(t), 1): 0, (1, x(t), 1): 0, (2, y(t), 0): -41, (0, x(t), 1): 1, (1, z(t), 1): 0, \
    (0, y(t), 1): 0, (1, x(t), 0): -1, (0, z(t), 0): -2, (0, y(t), 0): -5, (1, z(t), 0): -9, (0, z(t), 1): 0, \
    (2, x(t), 0): -32, (2, z(t), 0): -11, (1, y(t), 1): 1}, 'type_of_equation': 'type6', 'func': \
    [x(t), y(t), z(t)], 'is_linear': True, 'eq': [-4*x(t) - 5*y(t) - 2*z(t) + Derivative(x(t), t), -x(t) - 13*y(t) - \
    9*z(t) + Derivative(y(t), t), -32*x(t) - 41*y(t) - 11*z(t) + Derivative(z(t), t)], 'order': {z(t): 1, y(t): 1, x(t): 1}}
    assert classify_sysode(eq15) == sol15

    eq16 = (Eq(3*x1,4*5*(y(t)-z(t))),Eq(4*y1,3*5*(z(t)-x(t))),Eq(5*z1,3*4*(x(t)-y(t))))
    sol16 = {'no_of_equation': 3, 'func_coeff': {(1, y(t), 0): 0, (2, y(t), 1): 0, (2, z(t), 1): 5, \
    (0, x(t), 0): 0, (2, x(t), 1): 0, (1, x(t), 1): 0, (2, y(t), 0): 12, (0, x(t), 1): 3, (1, z(t), 1): 0, \
    (0, y(t), 1): 0, (1, x(t), 0): 15, (0, z(t), 0): 20, (0, y(t), 0): -20, (1, z(t), 0): -15, (0, z(t), 1): 0, \
    (2, x(t), 0): -12, (2, z(t), 0): 0, (1, y(t), 1): 4}, 'type_of_equation': 'type3', 'func': [x(t), y(t), z(t)], \
    'is_linear': True, 'eq': [-20*y(t) + 20*z(t) + 3*Derivative(x(t), t), 15*x(t) - 15*z(t) + 4*Derivative(y(t), t), \
    -12*x(t) + 12*y(t) + 5*Derivative(z(t), t)], 'order': {z(t): 1, y(t): 1, x(t): 1}}
    assert classify_sysode(eq16) == sol16

    # issue 8193: funcs parameter for classify_sysode has to actually work
    assert classify_sysode(eq1, funcs=[x(t), y(t)]) == sol1


def test_solve_ics():
    # Basic tests that things work from dsolve.
    assert dsolve(f(x).diff(x) - 1/f(x), f(x), ics={f(1): 2}) == \
        Eq(f(x), sqrt(2 * x + 2))
    assert dsolve(f(x).diff(x) - f(x), f(x), ics={f(0): 1}) == Eq(f(x), exp(x))
    assert dsolve(f(x).diff(x) - f(x), f(x), ics={f(x).diff(x).subs(x, 0): 1}) == Eq(f(x), exp(x))
    assert dsolve(f(x).diff(x, x) + f(x), f(x), ics={f(0): 1,
        f(x).diff(x).subs(x, 0): 1}) == Eq(f(x), sin(x) + cos(x))
    assert dsolve([f(x).diff(x) - f(x) + g(x), g(x).diff(x) - g(x) - f(x)],
        [f(x), g(x)], ics={f(0): 1, g(0): 0}) == [Eq(f(x), exp(x)*cos(x)),
            Eq(g(x), exp(x)*sin(x))]

    # Test cases where dsolve returns two solutions.
    eq = (x**2*f(x)**2 - x).diff(x)
    assert dsolve(eq, f(x), ics={f(1): 0}) == [Eq(f(x),
        -sqrt(x - 1)/x), Eq(f(x), sqrt(x - 1)/x)]
    assert dsolve(eq, f(x), ics={f(x).diff(x).subs(x, 1): 0}) == [Eq(f(x),
        -sqrt(x - S(1)/2)/x), Eq(f(x), sqrt(x - S(1)/2)/x)]

    eq = cos(f(x)) - (x*sin(f(x)) - f(x)**2)*f(x).diff(x)
    assert dsolve(eq, f(x),
        ics={f(0):1}, hint='1st_exact', simplify=False) == Eq(x*cos(f(x)) + f(x)**3/3, S(1)/3)
    assert dsolve(eq, f(x),
        ics={f(0):1}, hint='1st_exact', simplify=True) == Eq(x*cos(f(x)) + f(x)**3/3, S(1)/3)

    assert solve_ics([Eq(f(x), C1*exp(x))], [f(x)], [C1], {f(0): 1}) == {C1: 1}
    assert solve_ics([Eq(f(x), C1*sin(x) + C2*cos(x))], [f(x)], [C1, C2],
        {f(0): 1, f(pi/2): 1}) == {C1: 1, C2: 1}

    assert solve_ics([Eq(f(x), C1*sin(x) + C2*cos(x))], [f(x)], [C1, C2],
        {f(0): 1, f(x).diff(x).subs(x, 0): 1}) == {C1: 1, C2: 1}

    assert solve_ics([Eq(f(x), C1*sin(x) + C2*cos(x))], [f(x)], [C1, C2], {f(0): 1}) == \
        {C2: 1}

    # Some more complicated tests Refer to PR #16098

    assert set(dsolve(f(x).diff(x)*(f(x).diff(x, 2)-x), ics={f(0):0, f(x).diff(x).subs(x, 1):0})) == \
        {Eq(f(x), 0), Eq(f(x), x ** 3 / 6 - x / 2)}
    assert set(dsolve(f(x).diff(x)*(f(x).diff(x, 2)-x), ics={f(0):0})) == \
        {Eq(f(x), 0), Eq(f(x), C2*x + x**3/6)}

    K, r, f0 = symbols('K r f0')
    sol = Eq(f(x), K*f0*exp(r*x)/((-K + f0)*(f0*exp(r*x)/(-K + f0) - 1)))
    assert (dsolve(Eq(f(x).diff(x), r * f(x) * (1 - f(x) / K)), f(x), ics={f(0): f0})) == sol


    #Order dependent issues Refer to PR #16098
    assert set(dsolve(f(x).diff(x)*(f(x).diff(x, 2)-x), ics={f(x).diff(x).subs(x,0):0, f(0):0})) == \
        {Eq(f(x), 0), Eq(f(x), x ** 3 / 6)}
    assert set(dsolve(f(x).diff(x)*(f(x).diff(x, 2)-x), ics={f(0):0, f(x).diff(x).subs(x,0):0})) == \
        {Eq(f(x), 0), Eq(f(x), x ** 3 / 6)}

    # XXX: Ought to be ValueError
    raises(ValueError, lambda: solve_ics([Eq(f(x), C1*sin(x) + C2*cos(x))], [f(x)], [C1, C2], {f(0): 1, f(pi): 1}))

    # Degenerate case. f'(0) is identically 0.
    raises(ValueError, lambda: solve_ics([Eq(f(x), sqrt(C1 - x**2))], [f(x)], [C1], {f(x).diff(x).subs(x, 0): 0}))

    EI, q, L = symbols('EI q L')

    # eq = Eq(EI*diff(f(x), x, 4), q)
    sols = [Eq(f(x), C1 + C2*x + C3*x**2 + C4*x**3 + q*x**4/(24*EI))]
    funcs = [f(x)]
    constants = [C1, C2, C3, C4]
    # Test both cases, Derivative (the default from f(x).diff(x).subs(x, L)),
    # and Subs
    ics1 = {f(0): 0,
        f(x).diff(x).subs(x, 0): 0,
        f(L).diff(L, 2): 0,
        f(L).diff(L, 3): 0}
    ics2 = {f(0): 0,
        f(x).diff(x).subs(x, 0): 0,
        Subs(f(x).diff(x, 2), x, L): 0,
        Subs(f(x).diff(x, 3), x, L): 0}

    solved_constants1 = solve_ics(sols, funcs, constants, ics1)
    solved_constants2 = solve_ics(sols, funcs, constants, ics2)
    assert solved_constants1 == solved_constants2 == {
        C1: 0,
        C2: 0,
        C3: L**2*q/(4*EI),
        C4: -L*q/(6*EI)}


def test_ode_order():
    f = Function('f')
    g = Function('g')
    x = Symbol('x')
    assert ode_order(3*x*exp(f(x)), f(x)) == 0
    assert ode_order(x*diff(f(x), x) + 3*x*f(x) - sin(x)/x, f(x)) == 1
    assert ode_order(x**2*f(x).diff(x, x) + x*diff(f(x), x) - f(x), f(x)) == 2
    assert ode_order(diff(x*exp(f(x)), x, x), f(x)) == 2
    assert ode_order(diff(x*diff(x*exp(f(x)), x, x), x), f(x)) == 3
    assert ode_order(diff(f(x), x, x), g(x)) == 0
    assert ode_order(diff(f(x), x, x)*diff(g(x), x), f(x)) == 2
    assert ode_order(diff(f(x), x, x)*diff(g(x), x), g(x)) == 1
    assert ode_order(diff(x*diff(x*exp(f(x)), x, x), x), g(x)) == 0
    # issue 5835: ode_order has to also work for unevaluated derivatives
    # (ie, without using doit()).
    assert ode_order(Derivative(x*f(x), x), f(x)) == 1
    assert ode_order(x*sin(Derivative(x*f(x)**2, x, x)), f(x)) == 2
    assert ode_order(Derivative(x*Derivative(x*exp(f(x)), x, x), x), g(x)) == 0
    assert ode_order(Derivative(f(x), x, x), g(x)) == 0
    assert ode_order(Derivative(x*exp(f(x)), x, x), f(x)) == 2
    assert ode_order(Derivative(f(x), x, x)*Derivative(g(x), x), g(x)) == 1
    assert ode_order(Derivative(x*Derivative(f(x), x, x), x), f(x)) == 3
    assert ode_order(
        x*sin(Derivative(x*Derivative(f(x), x)**2, x, x)), f(x)) == 3


# In all tests below, checkodesol has the order option set to prevent
# superfluous calls to ode_order(), and the solve_for_func flag set to False
# because dsolve() already tries to solve for the function, unless the
# simplify=False option is set.
def test_old_ode_tests():
    # These are simple tests from the old ode module
    eq1 = Eq(f(x).diff(x), 0)
    eq2 = Eq(3*f(x).diff(x) - 5, 0)
    eq3 = Eq(3*f(x).diff(x), 5)
    eq4 = Eq(9*f(x).diff(x, x) + f(x), 0)
    eq5 = Eq(9*f(x).diff(x, x), f(x))
    # Type: a(x)f'(x)+b(x)*f(x)+c(x)=0
    eq6 = Eq(x**2*f(x).diff(x) + 3*x*f(x) - sin(x)/x, 0)
    eq7 = Eq(f(x).diff(x, x) - 3*diff(f(x), x) + 2*f(x), 0)
    # Type: 2nd order, constant coefficients (two real different roots)
    eq8 = Eq(f(x).diff(x, x) - 4*diff(f(x), x) + 4*f(x), 0)
    # Type: 2nd order, constant coefficients (two real equal roots)
    eq9 = Eq(f(x).diff(x, x) + 2*diff(f(x), x) + 3*f(x), 0)
    # Type: 2nd order, constant coefficients (two complex roots)
    eq10 = Eq(3*f(x).diff(x) - 1, 0)
    eq11 = Eq(x*f(x).diff(x) - 1, 0)
    sol1 = Eq(f(x), C1)
    sol2 = Eq(f(x), C1 + 5*x/3)
    sol3 = Eq(f(x), C1 + 5*x/3)
    sol4 = Eq(f(x), C1*sin(x/3) + C2*cos(x/3))
    sol5 = Eq(f(x), C1*exp(-x/3) + C2*exp(x/3))
    sol6 = Eq(f(x), (C1 - cos(x))/x**3)
    sol7 = Eq(f(x), (C1 + C2*exp(x))*exp(x))
    sol8 = Eq(f(x), (C1 + C2*x)*exp(2*x))
    sol9 = Eq(f(x), (C1*sin(x*sqrt(2)) + C2*cos(x*sqrt(2)))*exp(-x))
    sol10 = Eq(f(x), C1 + x/3)
    sol11 = Eq(f(x), C1 + log(x))
    assert dsolve(eq1) == sol1
    assert dsolve(eq1.lhs) == sol1
    assert dsolve(eq2) == sol2
    assert dsolve(eq3) == sol3
    assert dsolve(eq4) == sol4
    assert dsolve(eq5) == sol5
    assert dsolve(eq6) == sol6
    assert dsolve(eq7) == sol7
    assert dsolve(eq8) == sol8
    assert dsolve(eq9) == sol9
    assert dsolve(eq10) == sol10
    assert dsolve(eq11) == sol11
    assert checkodesol(eq1, sol1, order=1, solve_for_func=False)[0]
    assert checkodesol(eq2, sol2, order=1, solve_for_func=False)[0]
    assert checkodesol(eq3, sol3, order=1, solve_for_func=False)[0]
    assert checkodesol(eq4, sol4, order=2, solve_for_func=False)[0]
    assert checkodesol(eq5, sol5, order=2, solve_for_func=False)[0]
    assert checkodesol(eq6, sol6, order=1, solve_for_func=False)[0]
    assert checkodesol(eq7, sol7, order=2, solve_for_func=False)[0]
    assert checkodesol(eq8, sol8, order=2, solve_for_func=False)[0]
    assert checkodesol(eq9, sol9, order=2, solve_for_func=False)[0]
    assert checkodesol(eq10, sol10, order=1, solve_for_func=False)[0]
    assert checkodesol(eq11, sol11, order=1, solve_for_func=False)[0]


def test_1st_linear():
    # Type: first order linear form f'(x)+p(x)f(x)=q(x)
    eq = Eq(f(x).diff(x) + x*f(x), x**2)
    sol = Eq(f(x), (C1 + x*exp(x**2/2)
                    - sqrt(2)*sqrt(pi)*erfi(sqrt(2)*x/2)/2)*exp(-x**2/2))
    assert dsolve(eq, hint='1st_linear') == sol
    assert checkodesol(eq, sol, order=1, solve_for_func=False)[0]


def test_Bernoulli():
    # Type: Bernoulli, f'(x) + p(x)*f(x) == q(x)*f(x)**n
    eq = Eq(x*f(x).diff(x) + f(x) - f(x)**2, 0)
    sol = dsolve(eq, f(x), hint='Bernoulli')
    assert sol == Eq(f(x), 1/(x*(C1 + 1/x)))
    assert checkodesol(eq, sol, order=1, solve_for_func=False)[0]


def test_Riccati_special_minus2():
    # Type: Riccati special alpha = -2, a*dy/dx + b*y**2 + c*y/x +d/x**2
    eq = 2*f(x).diff(x) + f(x)**2 - f(x)/x + 3*x**(-2)
    sol = dsolve(eq, f(x), hint='Riccati_special_minus2')
    assert checkodesol(eq, sol, order=1, solve_for_func=False)[0]


@slow
def test_1st_exact1():
    # Type: Exact differential equation, p(x,f) + q(x,f)*f' == 0,
    # where dp/df == dq/dx
    eq1 = sin(x)*cos(f(x)) + cos(x)*sin(f(x))*f(x).diff(x)
    eq2 = (2*x*f(x) + 1)/f(x) + (f(x) - x)/f(x)**2*f(x).diff(x)
    eq3 = 2*x + f(x)*cos(x) + (2*f(x) + sin(x) - sin(f(x)))*f(x).diff(x)
    eq4 = cos(f(x)) - (x*sin(f(x)) - f(x)**2)*f(x).diff(x)
    eq5 = 2*x*f(x) + (x**2 + f(x)**2)*f(x).diff(x)
    sol1 = [Eq(f(x), -acos(C1/cos(x)) + 2*pi), Eq(f(x), acos(C1/cos(x)))]
    sol2 = Eq(f(x), exp(C1 - x**2 + LambertW(-x*exp(-C1 + x**2))))
    sol2b = Eq(log(f(x)) + x/f(x) + x**2, C1)
    sol3 = Eq(f(x)*sin(x) + cos(f(x)) + x**2 + f(x)**2, C1)
    sol4 = Eq(x*cos(f(x)) + f(x)**3/3, C1)
    sol5 = Eq(x**2*f(x) + f(x)**3/3, C1)
    assert dsolve(eq1, f(x), hint='1st_exact') == sol1
    assert dsolve(eq2, f(x), hint='1st_exact') == sol2
    assert dsolve(eq3, f(x), hint='1st_exact') == sol3
    assert dsolve(eq4, hint='1st_exact') == sol4
    assert dsolve(eq5, hint='1st_exact', simplify=False) == sol5
    assert checkodesol(eq1, sol1, order=1, solve_for_func=False)[0]
    # issue 5080 blocks the testing of this solution
    # FIXME: assert checkodesol(eq2, sol2, order=1, solve_for_func=False)[0]
    assert checkodesol(eq2, sol2b, order=1, solve_for_func=False)[0]
    assert checkodesol(eq3, sol3, order=1, solve_for_func=False)[0]
    assert checkodesol(eq4, sol4, order=1, solve_for_func=False)[0]
    assert checkodesol(eq5, sol5, order=1, solve_for_func=False)[0]


@slow
@XFAIL
def test_1st_exact2():
    """
    This is an exact equation that fails under the exact engine. It is caught
    by first order homogeneous albeit with a much contorted solution.  The
    exact engine fails because of a poorly simplified integral of q(0,y)dy,
    where q is the function multiplying f'.  The solutions should be
    Eq(sqrt(x**2+f(x)**2)**3+y**3, C1).  The equation below is
    equivalent, but it is so complex that checkodesol fails, and takes a long
    time to do so.
    """
    if ON_TRAVIS:
        skip("Too slow for travis.")
    eq = (x*sqrt(x**2 + f(x)**2) - (x**2*f(x)/(f(x) -
          sqrt(x**2 + f(x)**2)))*f(x).diff(x))
    sol = dsolve(eq)
    assert sol == Eq(log(x),
        C1 - 9*sqrt(1 + f(x)**2/x**2)*asinh(f(x)/x)/(-27*f(x)/x +
        27*sqrt(1 + f(x)**2/x**2)) - 9*sqrt(1 + f(x)**2/x**2)*
        log(1 - sqrt(1 + f(x)**2/x**2)*f(x)/x + 2*f(x)**2/x**2)/
        (-27*f(x)/x + 27*sqrt(1 + f(x)**2/x**2)) +
        9*asinh(f(x)/x)*f(x)/(x*(-27*f(x)/x + 27*sqrt(1 + f(x)**2/x**2))) +
        9*f(x)*log(1 - sqrt(1 + f(x)**2/x**2)*f(x)/x + 2*f(x)**2/x**2)/
        (x*(-27*f(x)/x + 27*sqrt(1 + f(x)**2/x**2))))
    assert checkodesol(eq, sol, order=1, solve_for_func=False)[0]


def test_separable1():
    # test_separable1-5 are from Ordinary Differential Equations, Tenenbaum and
    # Pollard, pg. 55
    eq1 = f(x).diff(x) - f(x)
    eq2 = x*f(x).diff(x) - f(x)
    eq3 = f(x).diff(x) + sin(x)
    eq4 = f(x)**2 + 1 - (x**2 + 1)*f(x).diff(x)
    eq5 = f(x).diff(x)/tan(x) - f(x) - 2
    eq6 = f(x).diff(x) * (1 - sin(f(x))) - 1
    sol1 = Eq(f(x), C1*exp(x))
    sol2 = Eq(f(x), C1*x)
    sol3 = Eq(f(x), C1 + cos(x))
    sol4 = Eq(f(x), tan(C1 + atan(x)))
    sol5 = Eq(f(x), C1/cos(x) - 2)
    sol6 = Eq(-x + f(x) + cos(f(x)), C1)
    assert dsolve(eq1, hint='separable') == sol1
    assert dsolve(eq2, hint='separable') == sol2
    assert dsolve(eq3, hint='separable') == sol3
    assert dsolve(eq4, hint='separable') == sol4
    assert dsolve(eq5, hint='separable') == sol5
    assert dsolve(eq6, hint='separable') == sol6
    assert checkodesol(eq1, sol1, order=1, solve_for_func=False)[0]
    assert checkodesol(eq2, sol2, order=1, solve_for_func=False)[0]
    assert checkodesol(eq3, sol3, order=1, solve_for_func=False)[0]
    assert checkodesol(eq4, sol4, order=1, solve_for_func=False)[0]
    assert checkodesol(eq5, sol5, order=1, solve_for_func=False)[0]
    assert checkodesol(eq6, sol6, order=1, solve_for_func=False)[0]


@slow
def test_separable2():
    a = Symbol('a')
    eq6 = f(x)*x**2*f(x).diff(x) - f(x)**3 - 2*x**2*f(x).diff(x)
    eq7 = f(x)**2 - 1 - (2*f(x) + x*f(x))*f(x).diff(x)
    eq8 = x*log(x)*f(x).diff(x) + sqrt(1 + f(x)**2)
    eq9 = exp(x + 1)*tan(f(x)) + cos(f(x))*f(x).diff(x)
    eq10 = (x*cos(f(x)) + x**2*sin(f(x))*f(x).diff(x) -
            a**2*sin(f(x))*f(x).diff(x))
    sol6 = Eq(Integral((u - 2)/u**3, (u, f(x))),
        C1 + Integral(x**(-2), x))
    sol7 = Eq(-log(-1 + f(x)**2)/2, C1 - log(2 + x))
    sol8 = Eq(asinh(f(x)), C1 - log(log(x)))
    # integrate cannot handle the integral on the lhs (cos/tan)
    sol9 = Eq(Integral(cos(u)/tan(u), (u, f(x))),
        C1 + Integral(-exp(1)*exp(x), x))
    sol10 = Eq(-log(cos(f(x))), C1 - log(- a**2 + x**2)/2)
    assert dsolve(eq6, hint='separable_Integral').dummy_eq(sol6)
    assert dsolve(eq7, hint='separable', simplify=False) == sol7
    assert dsolve(eq8, hint='separable', simplify=False) == sol8
    assert dsolve(eq9, hint='separable_Integral').dummy_eq(sol9)
    assert dsolve(eq10, hint='separable', simplify=False) == sol10
    assert checkodesol(eq6, sol6, order=1, solve_for_func=False)[0]
    assert checkodesol(eq7, sol7, order=1, solve_for_func=False)[0]
    assert checkodesol(eq8, sol8, order=1, solve_for_func=False)[0]
    assert checkodesol(eq9, sol9, order=1, solve_for_func=False)[0]
    assert checkodesol(eq10, sol10, order=1, solve_for_func=False)[0]


def test_separable3():
    eq11 = f(x).diff(x) - f(x)*tan(x)
    eq12 = (x - 1)*cos(f(x))*f(x).diff(x) - 2*x*sin(f(x))
    eq13 = f(x).diff(x) - f(x)*log(f(x))/tan(x)
    sol11 = Eq(f(x), C1/cos(x))
    sol12 = Eq(log(sin(f(x))), C1 + 2*x + 2*log(x - 1))
    sol13 = Eq(log(log(f(x))), C1 + log(sin(x)))
    assert dsolve(eq11, hint='separable') == sol11
    assert dsolve(eq12, hint='separable', simplify=False) == sol12
    assert dsolve(eq13, hint='separable', simplify=False) == sol13
    assert checkodesol(eq11, sol11, order=1, solve_for_func=False)[0]
    assert checkodesol(eq12, sol12, order=1, solve_for_func=False)[0]
    assert checkodesol(eq13, sol13, order=1, solve_for_func=False)[0]


def test_separable4():
    # This has a slow integral (1/((1 + y**2)*atan(y))), so we isolate it.
    eq14 = x*f(x).diff(x) + (1 + f(x)**2)*atan(f(x))
    sol14 = Eq(log(atan(f(x))), C1 - log(x))
    assert dsolve(eq14, hint='separable', simplify=False) == sol14
    assert checkodesol(eq14, sol14, order=1, solve_for_func=False)[0]


def test_separable5():
    eq15 = f(x).diff(x) + x*(f(x) + 1)
    eq16 = exp(f(x)**2)*(x**2 + 2*x + 1) + (x*f(x) + f(x))*f(x).diff(x)
    eq17 = f(x).diff(x) + f(x)
    eq18 = sin(x)*cos(2*f(x)) + cos(x)*sin(2*f(x))*f(x).diff(x)
    eq19 = (1 - x)*f(x).diff(x) - x*(f(x) + 1)
    eq20 = f(x)*diff(f(x), x) + x - 3*x*f(x)**2
    eq21 = f(x).diff(x) - exp(x + f(x))
    sol15 = Eq(f(x), -1 + C1*exp(-x**2/2))
    sol16 = Eq(-exp(-f(x)**2)/2, C1 - x - x**2/2)
    sol17 = Eq(f(x), C1*exp(-x))
    sol18 = Eq(-log(cos(2*f(x)))/2, C1 + log(cos(x)))
    sol19 = Eq(f(x), (C1*exp(-x) - x + 1)/(x - 1))
    sol20 = Eq(log(-1 + 3*f(x)**2)/6, C1 + x**2/2)
    sol21 = Eq(-exp(-f(x)), C1 + exp(x))
    assert dsolve(eq15, hint='separable') == sol15
    assert dsolve(eq16, hint='separable', simplify=False) == sol16
    assert dsolve(eq17, hint='separable') == sol17
    assert dsolve(eq18, hint='separable', simplify=False) == sol18
    assert dsolve(eq19, hint='separable') == sol19
    assert dsolve(eq20, hint='separable', simplify=False) == sol20
    assert dsolve(eq21, hint='separable', simplify=False) == sol21
    assert checkodesol(eq15, sol15, order=1, solve_for_func=False)[0]
    assert checkodesol(eq16, sol16, order=1, solve_for_func=False)[0]
    assert checkodesol(eq17, sol17, order=1, solve_for_func=False)[0]
    assert checkodesol(eq18, sol18, order=1, solve_for_func=False)[0]
    assert checkodesol(eq19, sol19, order=1, solve_for_func=False)[0]
    assert checkodesol(eq20, sol20, order=1, solve_for_func=False)[0]
    assert checkodesol(eq21, sol21, order=1, solve_for_func=False)[0]


def test_separable_1_5_checkodesol():
    eq12 = (x - 1)*cos(f(x))*f(x).diff(x) - 2*x*sin(f(x))
    sol12 = Eq(-log(1 - cos(f(x))**2)/2, C1 - 2*x - 2*log(1 - x))
    assert checkodesol(eq12, sol12, order=1, solve_for_func=False)[0]


def test_homogeneous_order():
    assert homogeneous_order(exp(y/x) + tan(y/x), x, y) == 0
    assert homogeneous_order(x**2 + sin(x)*cos(y), x, y) is None
    assert homogeneous_order(x - y - x*sin(y/x), x, y) == 1
    assert homogeneous_order((x*y + sqrt(x**4 + y**4) + x**2*(log(x) - log(y)))/
        (pi*x**Rational(2, 3)*sqrt(y)**3), x, y) == Rational(-1, 6)
    assert homogeneous_order(y/x*cos(y/x) - x/y*sin(y/x) + cos(y/x), x, y) == 0
    assert homogeneous_order(f(x), x, f(x)) == 1
    assert homogeneous_order(f(x)**2, x, f(x)) == 2
    assert homogeneous_order(x*y*z, x, y) == 2
    assert homogeneous_order(x*y*z, x, y, z) == 3
    assert homogeneous_order(x**2*f(x)/sqrt(x**2 + f(x)**2), f(x)) is None
    assert homogeneous_order(f(x, y)**2, x, f(x, y), y) == 2
    assert homogeneous_order(f(x, y)**2, x, f(x), y) is None
    assert homogeneous_order(f(x, y)**2, x, f(x, y)) is None
    assert homogeneous_order(f(y, x)**2, x, y, f(x, y)) is None
    assert homogeneous_order(f(y), f(x), x) is None
    assert homogeneous_order(-f(x)/x + 1/sin(f(x)/ x), f(x), x) == 0
    assert homogeneous_order(log(1/y) + log(x**2), x, y) is None
    assert homogeneous_order(log(1/y) + log(x), x, y) == 0
    assert homogeneous_order(log(x/y), x, y) == 0
    assert homogeneous_order(2*log(1/y) + 2*log(x), x, y) == 0
    a = Symbol('a')
    assert homogeneous_order(a*log(1/y) + a*log(x), x, y) == 0
    assert homogeneous_order(f(x).diff(x), x, y) is None
    assert homogeneous_order(-f(x).diff(x) + x, x, y) is None
    assert homogeneous_order(O(x), x, y) is None
    assert homogeneous_order(x + O(x**2), x, y) is None
    assert homogeneous_order(x**pi, x) == pi
    assert homogeneous_order(x**x, x) is None
    raises(ValueError, lambda: homogeneous_order(x*y))


@slow
def test_1st_homogeneous_coeff_ode():
    # Type: First order homogeneous, y'=f(y/x)
    eq1 = f(x)/x*cos(f(x)/x) - (x/f(x)*sin(f(x)/x) + cos(f(x)/x))*f(x).diff(x)
    eq2 = x*f(x).diff(x) - f(x) - x*sin(f(x)/x)
    eq3 = f(x) + (x*log(f(x)/x) - 2*x)*diff(f(x), x)
    eq4 = 2*f(x)*exp(x/f(x)) + f(x)*f(x).diff(x) - 2*x*exp(x/f(x))*f(x).diff(x)
    eq5 = 2*x**2*f(x) + f(x)**3 + (x*f(x)**2 - 2*x**3)*f(x).diff(x)
    eq6 = x*exp(f(x)/x) - f(x)*sin(f(x)/x) + x*sin(f(x)/x)*f(x).diff(x)
    eq7 = (x + sqrt(f(x)**2 - x*f(x)))*f(x).diff(x) - f(x)
    eq8 = x + f(x) - (x - f(x))*f(x).diff(x)

    sol1 = Eq(log(x), C1 - log(f(x)*sin(f(x)/x)/x))
    sol2 = Eq(log(x), log(C1) + log(cos(f(x)/x) - 1)/2 - log(cos(f(x)/x) + 1)/2)
    sol3 = Eq(f(x), -exp(C1)*LambertW(-x*exp(-C1 + 1)))
    sol4 = Eq(log(f(x)), C1 - 2*exp(x/f(x)))
    sol5 = Eq(f(x), exp(2*C1 + LambertW(-2*x**4*exp(-4*C1))/2)/x)
    sol6 = Eq(log(x), C1 + exp(-f(x)/x)*sin(f(x)/x)/2 + exp(-f(x)/x)*cos(f(x)/x)/2)
    sol7 = Eq(log(f(x)), C1 - 2*sqrt(-x/f(x) + 1))
    sol8 = Eq(log(x), C1 - log(sqrt(1 + f(x)**2/x**2)) + atan(f(x)/x))

    # indep_div_dep actually has a simpler solution for eq2,
    # but it runs too slow
    assert dsolve(eq1, hint='1st_homogeneous_coeff_subs_dep_div_indep') == sol1
    assert dsolve(eq2, hint='1st_homogeneous_coeff_subs_dep_div_indep', simplify=False) == sol2
    assert dsolve(eq3, hint='1st_homogeneous_coeff_best') == sol3
    assert dsolve(eq4, hint='1st_homogeneous_coeff_best') == sol4
    assert dsolve(eq5, hint='1st_homogeneous_coeff_best') == sol5
    assert dsolve(eq6, hint='1st_homogeneous_coeff_subs_dep_div_indep') == sol6
    assert dsolve(eq7, hint='1st_homogeneous_coeff_best') == sol7
    assert dsolve(eq8, hint='1st_homogeneous_coeff_best') == sol8

    # FIXME: sol3 and sol5 don't work with checkodesol (because of LambertW?)
    # previous code was testing with these other solutions:
    sol3b = Eq(-f(x)/(1 + log(x/f(x))), C1)
    sol5b = Eq(log(C1*x*sqrt(1/x)*sqrt(f(x))) + x**2/(2*f(x)**2), 0)
    assert checkodesol(eq1, sol1, order=1, solve_for_func=False)[0]
    assert checkodesol(eq2, sol2, order=1, solve_for_func=False)[0]
    assert checkodesol(eq3, sol3b, order=1, solve_for_func=False)[0]
    assert checkodesol(eq4, sol4, order=1, solve_for_func=False)[0]
    assert checkodesol(eq5, sol5b, order=1, solve_for_func=False)[0]
    assert checkodesol(eq6, sol6, order=1, solve_for_func=False)[0]
    assert checkodesol(eq8, sol8, order=1, solve_for_func=False)[0]


def test_1st_homogeneous_coeff_ode_check2():
    eq2 = x*f(x).diff(x) - f(x) - x*sin(f(x)/x)
    sol2 = Eq(x/tan(f(x)/(2*x)), C1)
    assert checkodesol(eq2, sol2, order=1, solve_for_func=False)[0]


@XFAIL
def test_1st_homogeneous_coeff_ode_check3():
    skip('This is a known issue.')
    # checker cannot determine that the following expression is zero:
    # (False,
    #   x*(log(exp(-LambertW(C1*x))) +
    #   LambertW(C1*x))*exp(-LambertW(C1*x) + 1))
    # This is blocked by issue 5080.
    eq3 = f(x) + (x*log(f(x)/x) - 2*x)*diff(f(x), x)
    sol3a = Eq(f(x), x*exp(1 - LambertW(C1*x)))
    assert checkodesol(eq3, sol3a, solve_for_func=True)[0]
    # Checker can't verify this form either
    # (False,
    #   C1*(log(C1*LambertW(C2*x)/x) + LambertW(C2*x) - 1)*LambertW(C2*x))
    # It is because a = W(a)*exp(W(a)), so log(a) == log(W(a)) + W(a) and C2 =
    # -E/C1 (which can be verified by solving with simplify=False).
    sol3b = Eq(f(x), C1*LambertW(C2*x))
    assert checkodesol(eq3, sol3b, solve_for_func=True)[0]


def test_1st_homogeneous_coeff_ode_check7():
    eq7 = (x + sqrt(f(x)**2 - x*f(x)))*f(x).diff(x) - f(x)
    sol7 = Eq(log(C1*f(x)) + 2*sqrt(1 - x/f(x)), 0)
    assert checkodesol(eq7, sol7, order=1, solve_for_func=False)[0]


def test_1st_homogeneous_coeff_ode2():
    eq1 = f(x).diff(x) - f(x)/x + 1/sin(f(x)/x)
    eq2 = x**2 + f(x)**2 - 2*x*f(x)*f(x).diff(x)
    eq3 = x*exp(f(x)/x) + f(x) - x*f(x).diff(x)
    sol1 = [Eq(f(x), x*(-acos(C1 + log(x)) + 2*pi)), Eq(f(x), x*acos(C1 + log(x)))]
    sol2 = Eq(log(f(x)), log(C1) + log(x/f(x)) - log(x**2/f(x)**2 - 1))
    sol3 = Eq(f(x), log((1/(C1 - log(x)))**x))
    # specific hints are applied for speed reasons
    assert dsolve(eq1, hint='1st_homogeneous_coeff_subs_dep_div_indep') == sol1
    assert dsolve(eq2, hint='1st_homogeneous_coeff_best', simplify=False) == sol2
    assert dsolve(eq3, hint='1st_homogeneous_coeff_subs_dep_div_indep') == sol3

    # FIXME: sol3 doesn't work with checkodesol (because of **x?)
    # previous code was testing with this other solution:
    sol3b = Eq(f(x), log(log(C1/x)**(-x)))
    assert checkodesol(eq1, sol1, order=1, solve_for_func=False)[0]
    assert checkodesol(eq2, sol2, order=1, solve_for_func=False)[0]
    assert checkodesol(eq3, sol3b, order=1, solve_for_func=False)[0]


def test_1st_homogeneous_coeff_ode_check9():
    _u2 = Dummy('u2')
    __a = Dummy('a')
    eq9 = f(x)**2 + (x*sqrt(f(x)**2 - x**2) - x*f(x))*f(x).diff(x)
    sol9 = Eq(-Integral(-1/(-(1 - sqrt(1 - _u2**2))*_u2 + _u2), (_u2, __a,
        x/f(x))) + log(C1*f(x)), 0)
    assert checkodesol(eq9, sol9, order=1, solve_for_func=False)[0]


def test_1st_homogeneous_coeff_ode3():
    # The standard integration engine cannot handle one of the integrals
    # involved (see issue 4551).  meijerg code comes up with an answer, but in
    # unconventional form.
    # checkodesol fails for this equation, so its test is in
    # test_1st_homogeneous_coeff_ode_check9 above. It has to compare string
    # expressions because u2 is a dummy variable.
    eq = f(x)**2 + (x*sqrt(f(x)**2 - x**2) - x*f(x))*f(x).diff(x)
    sol = Eq(log(f(x)), C1 + Piecewise(
            (acosh(f(x)/x), abs(f(x)**2)/x**2 > 1),
            (-I*asin(f(x)/x), True)))
    assert dsolve(eq, hint='1st_homogeneous_coeff_subs_indep_div_dep') == sol


def test_1st_homogeneous_coeff_corner_case():
    eq1 = f(x).diff(x) - f(x)/x
    c1 = classify_ode(eq1, f(x))
    eq2 = x*f(x).diff(x) - f(x)
    c2 = classify_ode(eq2, f(x))
    sdi = "1st_homogeneous_coeff_subs_dep_div_indep"
    sid = "1st_homogeneous_coeff_subs_indep_div_dep"
    assert sid not in c1 and sdi not in c1
    assert sid not in c2 and sdi not in c2


@slow
def test_nth_linear_constant_coeff_homogeneous():
    # From Exercise 20, in Ordinary Differential Equations,
    #                      Tenenbaum and Pollard, pg. 220
    a = Symbol('a', positive=True)
    k = Symbol('k', real=True)
    eq1 = f(x).diff(x, 2) + 2*f(x).diff(x)
    eq2 = f(x).diff(x, 2) - 3*f(x).diff(x) + 2*f(x)
    eq3 = f(x).diff(x, 2) - f(x)
    eq4 = f(x).diff(x, 3) + f(x).diff(x, 2) - 6*f(x).diff(x)
    eq5 = 6*f(x).diff(x, 2) - 11*f(x).diff(x) + 4*f(x)
    eq6 = Eq(f(x).diff(x, 2) + 2*f(x).diff(x) - f(x), 0)
    eq7 = diff(f(x), x, 3) + diff(f(x), x, 2) - 10*diff(f(x), x) - 6*f(x)
    eq8 = f(x).diff(x, 4) - f(x).diff(x, 3) - 4*f(x).diff(x, 2) + \
        4*f(x).diff(x)
    eq9 = f(x).diff(x, 4) + 4*f(x).diff(x, 3) + f(x).diff(x, 2) - \
        4*f(x).diff(x) - 2*f(x)
    eq10 = f(x).diff(x, 4) - a**2*f(x)
    eq11 = f(x).diff(x, 2) - 2*k*f(x).diff(x) - 2*f(x)
    eq12 = f(x).diff(x, 2) + 4*k*f(x).diff(x) - 12*k**2*f(x)
    eq13 = f(x).diff(x, 4)
    eq14 = f(x).diff(x, 2) + 4*f(x).diff(x) + 4*f(x)
    eq15 = 3*f(x).diff(x, 3) + 5*f(x).diff(x, 2) + f(x).diff(x) - f(x)
    eq16 = f(x).diff(x, 3) - 6*f(x).diff(x, 2) + 12*f(x).diff(x) - 8*f(x)
    eq17 = f(x).diff(x, 2) - 2*a*f(x).diff(x) + a**2*f(x)
    eq18 = f(x).diff(x, 4) + 3*f(x).diff(x, 3)
    eq19 = f(x).diff(x, 4) - 2*f(x).diff(x, 2)
    eq20 = f(x).diff(x, 4) + 2*f(x).diff(x, 3) - 11*f(x).diff(x, 2) - \
        12*f(x).diff(x) + 36*f(x)
    eq21 = 36*f(x).diff(x, 4) - 37*f(x).diff(x, 2) + 4*f(x).diff(x) + 5*f(x)
    eq22 = f(x).diff(x, 4) - 8*f(x).diff(x, 2) + 16*f(x)
    eq23 = f(x).diff(x, 2) - 2*f(x).diff(x) + 5*f(x)
    eq24 = f(x).diff(x, 2) - f(x).diff(x) + f(x)
    eq25 = f(x).diff(x, 4) + 5*f(x).diff(x, 2) + 6*f(x)
    eq26 = f(x).diff(x, 2) - 4*f(x).diff(x) + 20*f(x)
    eq27 = f(x).diff(x, 4) + 4*f(x).diff(x, 2) + 4*f(x)
    eq28 = f(x).diff(x, 3) + 8*f(x)
    eq29 = f(x).diff(x, 4) + 4*f(x).diff(x, 2)
    eq30 = f(x).diff(x, 5) + 2*f(x).diff(x, 3) + f(x).diff(x)
    eq31 = f(x).diff(x, 4) + f(x).diff(x, 2) + f(x)
    eq32 = f(x).diff(x, 4) + 4*f(x).diff(x, 2) + f(x)
    sol1 = Eq(f(x), C1 + C2*exp(-2*x))
    sol2 = Eq(f(x), (C1 + C2*exp(x))*exp(x))
    sol3 = Eq(f(x), C1*exp(x) + C2*exp(-x))
    sol4 = Eq(f(x), C1 + C2*exp(-3*x) + C3*exp(2*x))
    sol5 = Eq(f(x), C1*exp(x/2) + C2*exp(4*x/3))
    sol6 = Eq(f(x), C1*exp(x*(-1 + sqrt(2))) + C2*exp(x*(-sqrt(2) - 1)))
    sol7 = Eq(f(x),
        C1*exp(3*x) + C2*exp(x*(-2 - sqrt(2))) + C3*exp(x*(-2 + sqrt(2))))
    sol8 = Eq(f(x), C1 + C2*exp(x) + C3*exp(-2*x) + C4*exp(2*x))
    sol9 = Eq(f(x),
        C1*exp(x) + C2*exp(-x) + C3*exp(x*(-2 + sqrt(2))) +
        C4*exp(x*(-2 - sqrt(2))))
    sol10 = Eq(f(x),
        C1*sin(x*sqrt(a)) + C2*cos(x*sqrt(a)) + C3*exp(x*sqrt(a)) +
        C4*exp(-x*sqrt(a)))
    sol11 = Eq(f(x),
        C1*exp(x*(k - sqrt(k**2 + 2))) + C2*exp(x*(k + sqrt(k**2 + 2))))
    sol12 = Eq(f(x), C1*exp(-6*k*x) + C2*exp(2*k*x))
    sol13 = Eq(f(x), C1 + C2*x + C3*x**2 + C4*x**3)
    sol14 = Eq(f(x), (C1 + C2*x)*exp(-2*x))
    sol15 = Eq(f(x), (C1 + C2*x)*exp(-x) + C3*exp(x/3))
    sol16 = Eq(f(x), (C1 + C2*x + C3*x**2)*exp(2*x))
    sol17 = Eq(f(x), (C1 + C2*x)*exp(a*x))
    sol18 = Eq(f(x), C1 + C2*x + C3*x**2 + C4*exp(-3*x))
    sol19 = Eq(f(x), C1 + C2*x + C3*exp(x*sqrt(2)) + C4*exp(-x*sqrt(2)))
    sol20 = Eq(f(x), (C1 + C2*x)*exp(-3*x) + (C3 + C4*x)*exp(2*x))
    sol21 = Eq(f(x), C1*exp(x/2) + C2*exp(-x) + C3*exp(-x/3) + C4*exp(5*x/6))
    sol22 = Eq(f(x), (C1 + C2*x)*exp(-2*x) + (C3 + C4*x)*exp(2*x))
    sol23 = Eq(f(x), (C1*sin(2*x) + C2*cos(2*x))*exp(x))
    sol24 = Eq(f(x), (C1*sin(x*sqrt(3)/2) + C2*cos(x*sqrt(3)/2))*exp(x/2))
    sol25 = Eq(f(x),
        C1*cos(x*sqrt(3)) + C2*sin(x*sqrt(3)) + C3*sin(x*sqrt(2)) +
        C4*cos(x*sqrt(2)))
    sol26 = Eq(f(x), (C1*sin(4*x) + C2*cos(4*x))*exp(2*x))
    sol27 = Eq(f(x), (C1 + C2*x)*sin(x*sqrt(2)) + (C3 + C4*x)*cos(x*sqrt(2)))
    sol28 = Eq(f(x),
        (C1*sin(x*sqrt(3)) + C2*cos(x*sqrt(3)))*exp(x) + C3*exp(-2*x))
    sol29 = Eq(f(x), C1 + C2*sin(2*x) + C3*cos(2*x) + C4*x)
    sol30 = Eq(f(x), C1 + (C2 + C3*x)*sin(x) + (C4 + C5*x)*cos(x))
    sol31 = Eq(f(x), (C1*sin(sqrt(3)*x/2) + C2*cos(sqrt(3)*x/2))/sqrt(exp(x))
                   + (C3*sin(sqrt(3)*x/2) + C4*cos(sqrt(3)*x/2))*sqrt(exp(x)))
    sol32 = Eq(f(x), C1*sin(x*sqrt(-sqrt(3) + 2)) + C2*sin(x*sqrt(sqrt(3) + 2))
                   + C3*cos(x*sqrt(-sqrt(3) + 2)) + C4*cos(x*sqrt(sqrt(3) + 2)))
    sol1s = constant_renumber(sol1)
    sol2s = constant_renumber(sol2)
    sol3s = constant_renumber(sol3)
    sol4s = constant_renumber(sol4)
    sol5s = constant_renumber(sol5)
    sol6s = constant_renumber(sol6)
    sol7s = constant_renumber(sol7)
    sol8s = constant_renumber(sol8)
    sol9s = constant_renumber(sol9)
    sol10s = constant_renumber(sol10)
    sol11s = constant_renumber(sol11)
    sol12s = constant_renumber(sol12)
    sol13s = constant_renumber(sol13)
    sol14s = constant_renumber(sol14)
    sol15s = constant_renumber(sol15)
    sol16s = constant_renumber(sol16)
    sol17s = constant_renumber(sol17)
    sol18s = constant_renumber(sol18)
    sol19s = constant_renumber(sol19)
    sol20s = constant_renumber(sol20)
    sol21s = constant_renumber(sol21)
    sol22s = constant_renumber(sol22)
    sol23s = constant_renumber(sol23)
    sol24s = constant_renumber(sol24)
    sol25s = constant_renumber(sol25)
    sol26s = constant_renumber(sol26)
    sol27s = constant_renumber(sol27)
    sol28s = constant_renumber(sol28)
    sol29s = constant_renumber(sol29)
    sol30s = constant_renumber(sol30)
    assert dsolve(eq1) in (sol1, sol1s)
    assert dsolve(eq2) in (sol2, sol2s)
    assert dsolve(eq3) in (sol3, sol3s)
    assert dsolve(eq4) in (sol4, sol4s)
    assert dsolve(eq5) in (sol5, sol5s)
    assert dsolve(eq6) in (sol6, sol6s)
    assert dsolve(eq7) in (sol7, sol7s)
    assert dsolve(eq8) in (sol8, sol8s)
    assert dsolve(eq9) in (sol9, sol9s)
    assert dsolve(eq10) in (sol10, sol10s)
    assert dsolve(eq11) in (sol11, sol11s)
    assert dsolve(eq12) in (sol12, sol12s)
    assert dsolve(eq13) in (sol13, sol13s)
    assert dsolve(eq14) in (sol14, sol14s)
    assert dsolve(eq15) in (sol15, sol15s)
    assert dsolve(eq16) in (sol16, sol16s)
    assert dsolve(eq17) in (sol17, sol17s)
    assert dsolve(eq18) in (sol18, sol18s)
    assert dsolve(eq19) in (sol19, sol19s)
    assert dsolve(eq20) in (sol20, sol20s)
    assert dsolve(eq21) in (sol21, sol21s)
    assert dsolve(eq22) in (sol22, sol22s)
    assert dsolve(eq23) in (sol23, sol23s)
    assert dsolve(eq24) in (sol24, sol24s)
    assert dsolve(eq25) in (sol25, sol25s)
    assert dsolve(eq26) in (sol26, sol26s)
    assert dsolve(eq27) in (sol27, sol27s)
    assert dsolve(eq28) in (sol28, sol28s)
    assert dsolve(eq29) in (sol29, sol29s)
    assert dsolve(eq30) in (sol30, sol30s)
    assert dsolve(eq31) in (sol31,)
    assert dsolve(eq32) in (sol32,)
    assert checkodesol(eq1, sol1, order=2, solve_for_func=False)[0]
    assert checkodesol(eq2, sol2, order=2, solve_for_func=False)[0]
    assert checkodesol(eq3, sol3, order=2, solve_for_func=False)[0]
    assert checkodesol(eq4, sol4, order=3, solve_for_func=False)[0]
    assert checkodesol(eq5, sol5, order=2, solve_for_func=False)[0]
    assert checkodesol(eq6, sol6, order=2, solve_for_func=False)[0]
    assert checkodesol(eq7, sol7, order=3, solve_for_func=False)[0]
    assert checkodesol(eq8, sol8, order=4, solve_for_func=False)[0]
    assert checkodesol(eq9, sol9, order=4, solve_for_func=False)[0]
    assert checkodesol(eq10, sol10, order=4, solve_for_func=False)[0]
    assert checkodesol(eq11, sol11, order=2, solve_for_func=False)[0]
    assert checkodesol(eq12, sol12, order=2, solve_for_func=False)[0]
    assert checkodesol(eq13, sol13, order=4, solve_for_func=False)[0]
    assert checkodesol(eq14, sol14, order=2, solve_for_func=False)[0]
    assert checkodesol(eq15, sol15, order=3, solve_for_func=False)[0]
    assert checkodesol(eq16, sol16, order=3, solve_for_func=False)[0]
    assert checkodesol(eq17, sol17, order=2, solve_for_func=False)[0]
    assert checkodesol(eq18, sol18, order=4, solve_for_func=False)[0]
    assert checkodesol(eq19, sol19, order=4, solve_for_func=False)[0]
    assert checkodesol(eq20, sol20, order=4, solve_for_func=False)[0]
    assert checkodesol(eq21, sol21, order=4, solve_for_func=False)[0]
    assert checkodesol(eq22, sol22, order=4, solve_for_func=False)[0]
    assert checkodesol(eq23, sol23, order=2, solve_for_func=False)[0]
    assert checkodesol(eq24, sol24, order=2, solve_for_func=False)[0]
    assert checkodesol(eq25, sol25, order=4, solve_for_func=False)[0]
    assert checkodesol(eq26, sol26, order=2, solve_for_func=False)[0]
    assert checkodesol(eq27, sol27, order=4, solve_for_func=False)[0]
    assert checkodesol(eq28, sol28, order=3, solve_for_func=False)[0]
    assert checkodesol(eq29, sol29, order=4, solve_for_func=False)[0]
    assert checkodesol(eq30, sol30, order=5, solve_for_func=False)[0]
    assert checkodesol(eq31, sol31, order=4, solve_for_func=False)[0]
    assert checkodesol(eq32, sol32, order=4, solve_for_func=False)[0]

    # Issue #15237
    eqn = Derivative(x*f(x), x, x, x)
    hint = 'nth_linear_constant_coeff_homogeneous'
    raises(ValueError, lambda: dsolve(eqn, f(x), hint, prep=True))
    raises(ValueError, lambda: dsolve(eqn, f(x), hint, prep=False))


def test_nth_linear_constant_coeff_homogeneous_rootof():
    # One real root, two complex conjugate pairs
    eq = f(x).diff(x, 5) + 11*f(x).diff(x) - 2*f(x)
    r1, r2, r3, r4, r5 = [rootof(x**5 + 11*x - 2, n) for n in range(5)]
    sol = Eq(f(x),
            C5*exp(r1*x)
            + exp(re(r2)*x) * (C1*sin(im(r2)*x) + C2*cos(im(r2)*x))
            + exp(re(r4)*x) * (C3*sin(im(r4)*x) + C4*cos(im(r4)*x))
            )
    assert dsolve(eq) == sol
    # FIXME: assert checkodesol(eq, sol) == (True, [0])  # Hangs...

    # Three real roots, one complex conjugate pair
    eq = f(x).diff(x,5) - 3*f(x).diff(x) + f(x)
    r1, r2, r3, r4, r5 = [rootof(x**5 - 3*x + 1, n) for n in range(5)]
    sol = Eq(f(x),
            C3*exp(r1*x) + C4*exp(r2*x) + C5*exp(r3*x)
            + exp(re(r4)*x) * (C1*sin(im(r4)*x) + C2*cos(im(r4)*x))
            )
    assert dsolve(eq) == sol
    # FIXME: assert checkodesol(eq, sol) == (True, [0])  # Hangs...

    # Five distinct real roots
    eq = f(x).diff(x,5) - 100*f(x).diff(x,3) + 1000*f(x).diff(x) + f(x)
    r1, r2, r3, r4, r5 = [rootof(x**5 - 100*x**3 + 1000*x + 1, n) for n in range(5)]
    sol = Eq(f(x), C1*exp(r1*x) + C2*exp(r2*x) + C3*exp(r3*x) + C4*exp(r4*x) + C5*exp(r5*x))
    assert dsolve(eq) == sol
    # FIXME: assert checkodesol(eq, sol) == (True, [0])  # Hangs...

    # Rational root and unsolvable quintic
    eq = f(x).diff(x, 6) - 6*f(x).diff(x, 5) + 5*f(x).diff(x, 4) + 10*f(x).diff(x) - 50 * f(x)
    r2, r3, r4, r5, r6 = [rootof(x**5 - x**4 + 10, n) for n in range(5)]
    sol = Eq(f(x),
          C5*exp(5*x)
        + C6*exp(x*r2)
        + exp(re(r3)*x) * (C1*sin(im(r3)*x) + C2*cos(im(r3)*x))
        + exp(re(r5)*x) * (C3*sin(im(r5)*x) + C4*cos(im(r5)*x))
            )
    assert dsolve(eq) == sol
    # FIXME: assert checkodesol(eq, sol) == (True, [0])  # Hangs...

    # Five double roots (this is (x**5 - x + 1)**2)
    eq = f(x).diff(x, 10) - 2*f(x).diff(x, 6) + 2*f(x).diff(x, 5) + f(x).diff(x, 2) - 2*f(x).diff(x, 1) + f(x)
    r1, r2, r3, r4, r5 = [rootof(x**5 - x + 1, n) for n in range(5)]
    sol = Eq(f(x),
              (C1 + C2 *x)*exp(r1*x)
            + exp(re(r2)*x) * ((C3 + C4*x)*sin(im(r2)*x) + (C5 + C6 *x)*cos(im(r2)*x))
            + exp(re(r4)*x) * ((C7 + C8*x)*sin(im(r4)*x) + (C9 + C10*x)*cos(im(r4)*x))
            )
    assert dsolve(eq) == sol
    # FIXME: assert checkodesol(eq, sol) == (True, [0])  # Hangs...


def test_nth_linear_constant_coeff_homogeneous_irrational():
    our_hint='nth_linear_constant_coeff_homogeneous'

    eq = Eq(sqrt(2) * f(x).diff(x,x,x) + f(x).diff(x), 0)
    sol = Eq(f(x), C1 + C2*sin(2**(S(3)/4)*x/2) + C3*cos(2**(S(3)/4)*x/2))
    assert our_hint in classify_ode(eq)
    assert dsolve(eq, f(x), hint=our_hint) == sol
    assert dsolve(eq, f(x)) == sol
    assert checkodesol(eq, sol, order=3, solve_for_func=False)[0]

    E = exp(1)
    eq = Eq(E * f(x).diff(x,x,x) + f(x).diff(x), 0)
    sol = Eq(f(x), C1 + C2*sin(x/sqrt(E)) + C3*cos(x/sqrt(E)))
    assert our_hint in classify_ode(eq)
    assert dsolve(eq, f(x), hint=our_hint) == sol
    assert dsolve(eq, f(x)) == sol
    assert checkodesol(eq, sol, order=3, solve_for_func=False)[0]

    eq = Eq(pi * f(x).diff(x,x,x) + f(x).diff(x), 0)
    sol = Eq(f(x), C1 + C2*sin(x/sqrt(pi)) + C3*cos(x/sqrt(pi)))
    assert our_hint in classify_ode(eq)
    assert dsolve(eq, f(x), hint=our_hint) == sol
    assert dsolve(eq, f(x)) == sol
    assert checkodesol(eq, sol, order=3, solve_for_func=False)[0]

    eq = Eq(I * f(x).diff(x,x,x) + f(x).diff(x), 0)
    sol = Eq(f(x), C1 + C2*exp(-sqrt(I)*x) + C3*exp(sqrt(I)*x))
    assert our_hint in classify_ode(eq)
    assert dsolve(eq, f(x), hint=our_hint) == sol
    assert dsolve(eq, f(x)) == sol
    assert checkodesol(eq, sol, order=3, solve_for_func=False)[0]


@XFAIL
@slow
def test_nth_linear_constant_coeff_homogeneous_rootof_sol():
    if ON_TRAVIS:
        skip("Too slow for travis.")
    eq = f(x).diff(x, 5) + 11*f(x).diff(x) - 2*f(x)
    sol = Eq(f(x),
        C1*exp(x*rootof(x**5 + 11*x - 2, 0)) +
        C2*exp(x*rootof(x**5 + 11*x - 2, 1)) +
        C3*exp(x*rootof(x**5 + 11*x - 2, 2)) +
        C4*exp(x*rootof(x**5 + 11*x - 2, 3)) +
        C5*exp(x*rootof(x**5 + 11*x - 2, 4)))
    assert checkodesol(eq, sol, order=5, solve_for_func=False)[0]


@XFAIL
def test_noncircularized_real_imaginary_parts():
    # If this passes, lines numbered 3878-3882 (at the time of this commit)
    # of sympy/solvers/ode.py for nth_linear_constant_coeff_homogeneous
    # should be removed.
    y = sqrt(1+x)
    i, r = im(y), re(y)
    assert not (i.has(atan2) and r.has(atan2))


@XFAIL
def test_collect_respecting_exponentials():
    # If this test passes, lines 1306-1311 (at the time of this commit)
    # of sympy/solvers/ode.py should be removed.
    sol = 1 + exp(x/2)
    assert sol == collect( sol, exp(x/3))


def test_undetermined_coefficients_match():
    assert _undetermined_coefficients_match(g(x), x) == {'test': False}
    assert _undetermined_coefficients_match(sin(2*x + sqrt(5)), x) == \
        {'test': True, 'trialset':
            set([cos(2*x + sqrt(5)), sin(2*x + sqrt(5))])}
    assert _undetermined_coefficients_match(sin(x)*cos(x), x) == \
        {'test': False}
    s = set([cos(x), x*cos(x), x**2*cos(x), x**2*sin(x), x*sin(x), sin(x)])
    assert _undetermined_coefficients_match(sin(x)*(x**2 + x + 1), x) == \
        {'test': True, 'trialset': s}
    assert _undetermined_coefficients_match(
        sin(x)*x**2 + sin(x)*x + sin(x), x) == {'test': True, 'trialset': s}
    assert _undetermined_coefficients_match(
        exp(2*x)*sin(x)*(x**2 + x + 1), x
    ) == {
        'test': True, 'trialset': set([exp(2*x)*sin(x), x**2*exp(2*x)*sin(x),
        cos(x)*exp(2*x), x**2*cos(x)*exp(2*x), x*cos(x)*exp(2*x),
        x*exp(2*x)*sin(x)])}
    assert _undetermined_coefficients_match(1/sin(x), x) == {'test': False}
    assert _undetermined_coefficients_match(log(x), x) == {'test': False}
    assert _undetermined_coefficients_match(2**(x)*(x**2 + x + 1), x) == \
        {'test': True, 'trialset': set([2**x, x*2**x, x**2*2**x])}
    assert _undetermined_coefficients_match(x**y, x) == {'test': False}
    assert _undetermined_coefficients_match(exp(x)*exp(2*x + 1), x) == \
        {'test': True, 'trialset': set([exp(1 + 3*x)])}
    assert _undetermined_coefficients_match(sin(x)*(x**2 + x + 1), x) == \
        {'test': True, 'trialset': set([x*cos(x), x*sin(x), x**2*cos(x),
        x**2*sin(x), cos(x), sin(x)])}
    assert _undetermined_coefficients_match(sin(x)*(x + sin(x)), x) == \
        {'test': False}
    assert _undetermined_coefficients_match(sin(x)*(x + sin(2*x)), x) == \
        {'test': False}
    assert _undetermined_coefficients_match(sin(x)*tan(x), x) == \
        {'test': False}
    assert _undetermined_coefficients_match(
        x**2*sin(x)*exp(x) + x*sin(x) + x, x
    ) == {
        'test': True, 'trialset': set([x**2*cos(x)*exp(x), x, cos(x), S(1),
        exp(x)*sin(x), sin(x), x*exp(x)*sin(x), x*cos(x), x*cos(x)*exp(x),
        x*sin(x), cos(x)*exp(x), x**2*exp(x)*sin(x)])}
    assert _undetermined_coefficients_match(4*x*sin(x - 2), x) == {
        'trialset': set([x*cos(x - 2), x*sin(x - 2), cos(x - 2), sin(x - 2)]),
        'test': True,
    }
    assert _undetermined_coefficients_match(2**x*x, x) == \
        {'test': True, 'trialset': set([2**x, x*2**x])}
    assert _undetermined_coefficients_match(2**x*exp(2*x), x) == \
        {'test': True, 'trialset': set([2**x*exp(2*x)])}
    assert _undetermined_coefficients_match(exp(-x)/x, x) == \
        {'test': False}
    # Below are from Ordinary Differential Equations,
    #                Tenenbaum and Pollard, pg. 231
    assert _undetermined_coefficients_match(S(4), x) == \
        {'test': True, 'trialset': set([S(1)])}
    assert _undetermined_coefficients_match(12*exp(x), x) == \
        {'test': True, 'trialset': set([exp(x)])}
    assert _undetermined_coefficients_match(exp(I*x), x) == \
        {'test': True, 'trialset': set([exp(I*x)])}
    assert _undetermined_coefficients_match(sin(x), x) == \
        {'test': True, 'trialset': set([cos(x), sin(x)])}
    assert _undetermined_coefficients_match(cos(x), x) == \
        {'test': True, 'trialset': set([cos(x), sin(x)])}
    assert _undetermined_coefficients_match(8 + 6*exp(x) + 2*sin(x), x) == \
        {'test': True, 'trialset': set([S(1), cos(x), sin(x), exp(x)])}
    assert _undetermined_coefficients_match(x**2, x) == \
        {'test': True, 'trialset': set([S(1), x, x**2])}
    assert _undetermined_coefficients_match(9*x*exp(x) + exp(-x), x) == \
        {'test': True, 'trialset': set([x*exp(x), exp(x), exp(-x)])}
    assert _undetermined_coefficients_match(2*exp(2*x)*sin(x), x) == \
        {'test': True, 'trialset': set([exp(2*x)*sin(x), cos(x)*exp(2*x)])}
    assert _undetermined_coefficients_match(x - sin(x), x) == \
        {'test': True, 'trialset': set([S(1), x, cos(x), sin(x)])}
    assert _undetermined_coefficients_match(x**2 + 2*x, x) == \
        {'test': True, 'trialset': set([S(1), x, x**2])}
    assert _undetermined_coefficients_match(4*x*sin(x), x) == \
        {'test': True, 'trialset': set([x*cos(x), x*sin(x), cos(x), sin(x)])}
    assert _undetermined_coefficients_match(x*sin(2*x), x) == \
        {'test': True, 'trialset':
            set([x*cos(2*x), x*sin(2*x), cos(2*x), sin(2*x)])}
    assert _undetermined_coefficients_match(x**2*exp(-x), x) == \
        {'test': True, 'trialset': set([x*exp(-x), x**2*exp(-x), exp(-x)])}
    assert _undetermined_coefficients_match(2*exp(-x) - x**2*exp(-x), x) == \
        {'test': True, 'trialset': set([x*exp(-x), x**2*exp(-x), exp(-x)])}
    assert _undetermined_coefficients_match(exp(-2*x) + x**2, x) == \
        {'test': True, 'trialset': set([S(1), x, x**2, exp(-2*x)])}
    assert _undetermined_coefficients_match(x*exp(-x), x) == \
        {'test': True, 'trialset': set([x*exp(-x), exp(-x)])}
    assert _undetermined_coefficients_match(x + exp(2*x), x) == \
        {'test': True, 'trialset': set([S(1), x, exp(2*x)])}
    assert _undetermined_coefficients_match(sin(x) + exp(-x), x) == \
        {'test': True, 'trialset': set([cos(x), sin(x), exp(-x)])}
    assert _undetermined_coefficients_match(exp(x), x) == \
        {'test': True, 'trialset': set([exp(x)])}
    # converted from sin(x)**2
    assert _undetermined_coefficients_match(S(1)/2 - cos(2*x)/2, x) == \
        {'test': True, 'trialset': set([S(1), cos(2*x), sin(2*x)])}
    # converted from exp(2*x)*sin(x)**2
    assert _undetermined_coefficients_match(
        exp(2*x)*(S(1)/2 + cos(2*x)/2), x
    ) == {
        'test': True, 'trialset': set([exp(2*x)*sin(2*x), cos(2*x)*exp(2*x),
        exp(2*x)])}
    assert _undetermined_coefficients_match(2*x + sin(x) + cos(x), x) == \
        {'test': True, 'trialset': set([S(1), x, cos(x), sin(x)])}
    # converted from sin(2*x)*sin(x)
    assert _undetermined_coefficients_match(cos(x)/2 - cos(3*x)/2, x) == \
        {'test': True, 'trialset': set([cos(x), cos(3*x), sin(x), sin(3*x)])}
    assert _undetermined_coefficients_match(cos(x**2), x) == {'test': False}
    assert _undetermined_coefficients_match(2**(x**2), x) == {'test': False}


@slow
def test_nth_linear_constant_coeff_undetermined_coefficients():
    hint = 'nth_linear_constant_coeff_undetermined_coefficients'
    g = exp(-x)
    f2 = f(x).diff(x, 2)
    c = 3*f(x).diff(x, 3) + 5*f2 + f(x).diff(x) - f(x) - x
    eq1 = c - x*g
    eq2 = c - g
    # 3-27 below are from Ordinary Differential Equations,
    #                     Tenenbaum and Pollard, pg. 231
    eq3 = f2 + 3*f(x).diff(x) + 2*f(x) - 4
    eq4 = f2 + 3*f(x).diff(x) + 2*f(x) - 12*exp(x)
    eq5 = f2 + 3*f(x).diff(x) + 2*f(x) - exp(I*x)
    eq6 = f2 + 3*f(x).diff(x) + 2*f(x) - sin(x)
    eq7 = f2 + 3*f(x).diff(x) + 2*f(x) - cos(x)
    eq8 = f2 + 3*f(x).diff(x) + 2*f(x) - (8 + 6*exp(x) + 2*sin(x))
    eq9 = f2 + f(x).diff(x) + f(x) - x**2
    eq10 = f2 - 2*f(x).diff(x) - 8*f(x) - 9*x*exp(x) - 10*exp(-x)
    eq11 = f2 - 3*f(x).diff(x) - 2*exp(2*x)*sin(x)
    eq12 = f(x).diff(x, 4) - 2*f2 + f(x) - x + sin(x)
    eq13 = f2 + f(x).diff(x) - x**2 - 2*x
    eq14 = f2 + f(x).diff(x) - x - sin(2*x)
    eq15 = f2 + f(x) - 4*x*sin(x)
    eq16 = f2 + 4*f(x) - x*sin(2*x)
    eq17 = f2 + 2*f(x).diff(x) + f(x) - x**2*exp(-x)
    eq18 = f(x).diff(x, 3) + 3*f2 + 3*f(x).diff(x) + f(x) - 2*exp(-x) + \
        x**2*exp(-x)
    eq19 = f2 + 3*f(x).diff(x) + 2*f(x) - exp(-2*x) - x**2
    eq20 = f2 - 3*f(x).diff(x) + 2*f(x) - x*exp(-x)
    eq21 = f2 + f(x).diff(x) - 6*f(x) - x - exp(2*x)
    eq22 = f2 + f(x) - sin(x) - exp(-x)
    eq23 = f(x).diff(x, 3) - 3*f2 + 3*f(x).diff(x) - f(x) - exp(x)
    # sin(x)**2
    eq24 = f2 + f(x) - S(1)/2 - cos(2*x)/2
    # exp(2*x)*sin(x)**2
    eq25 = f(x).diff(x, 3) - f(x).diff(x) - exp(2*x)*(S(1)/2 - cos(2*x)/2)
    eq26 = (f(x).diff(x, 5) + 2*f(x).diff(x, 3) + f(x).diff(x) - 2*x -
        sin(x) - cos(x))
    # sin(2*x)*sin(x), skip 3127 for now, match bug
    eq27 = f2 + f(x) - cos(x)/2 + cos(3*x)/2
    eq28 = f(x).diff(x) - 1
    sol1 = Eq(f(x),
        -1 - x + (C1 + C2*x - 3*x**2/32 - x**3/24)*exp(-x) + C3*exp(x/3))
    sol2 = Eq(f(x), -1 - x + (C1 + C2*x - x**2/8)*exp(-x) + C3*exp(x/3))
    sol3 = Eq(f(x), 2 + C1*exp(-x) + C2*exp(-2*x))
    sol4 = Eq(f(x), 2*exp(x) + C1*exp(-x) + C2*exp(-2*x))
    sol5 = Eq(f(x), C1*exp(-2*x) + C2*exp(-x) + exp(I*x)/10 - 3*I*exp(I*x)/10)
    sol6 = Eq(f(x), -3*cos(x)/10 + sin(x)/10 + C1*exp(-x) + C2*exp(-2*x))
    sol7 = Eq(f(x), cos(x)/10 + 3*sin(x)/10 + C1*exp(-x) + C2*exp(-2*x))
    sol8 = Eq(f(x),
        4 - 3*cos(x)/5 + sin(x)/5 + exp(x) + C1*exp(-x) + C2*exp(-2*x))
    sol9 = Eq(f(x),
        -2*x + x**2 + (C1*sin(x*sqrt(3)/2) + C2*cos(x*sqrt(3)/2))*exp(-x/2))
    sol10 = Eq(f(x), -x*exp(x) - 2*exp(-x) + C1*exp(-2*x) + C2*exp(4*x))
    sol11 = Eq(f(x), C1 + C2*exp(3*x) + (-3*sin(x) - cos(x))*exp(2*x)/5)
    sol12 = Eq(f(x), x - sin(x)/4 + (C1 + C2*x)*exp(-x) + (C3 + C4*x)*exp(x))
    sol13 = Eq(f(x), C1 + x**3/3 + C2*exp(-x))
    sol14 = Eq(f(x), C1 - x - sin(2*x)/5 - cos(2*x)/10 + x**2/2 + C2*exp(-x))
    sol15 = Eq(f(x), (C1 + x)*sin(x) + (C2 - x**2)*cos(x))
    sol16 = Eq(f(x), (C1 + x/16)*sin(2*x) + (C2 - x**2/8)*cos(2*x))
    sol17 = Eq(f(x), (C1 + C2*x + x**4/12)*exp(-x))
    sol18 = Eq(f(x), (C1 + C2*x + C3*x**2 - x**5/60 + x**3/3)*exp(-x))
    sol19 = Eq(f(x), S(7)/4 - 3*x/2 + x**2/2 + C1*exp(-x) + (C2 - x)*exp(-2*x))
    sol20 = Eq(f(x), C1*exp(x) + C2*exp(2*x) + (6*x + 5)*exp(-x)/36)
    sol21 = Eq(f(x), -S(1)/36 - x/6 + C1*exp(-3*x) + (C2 + x/5)*exp(2*x))
    sol22 = Eq(f(x), C1*sin(x) + (C2 - x/2)*cos(x) + exp(-x)/2)
    sol23 = Eq(f(x), (C1 + C2*x + C3*x**2 + x**3/6)*exp(x))
    sol24 = Eq(f(x), S(1)/2 - cos(2*x)/6 + C1*sin(x) + C2*cos(x))
    sol25 = Eq(f(x), C1 + C2*exp(-x) + C3*exp(x) +
               (-21*sin(2*x) + 27*cos(2*x) + 130)*exp(2*x)/1560)
    sol26 = Eq(f(x),
        C1 + (C2 + C3*x - x**2/8)*sin(x) + (C4 + C5*x + x**2/8)*cos(x) + x**2)
    sol27 = Eq(f(x), cos(3*x)/16 + C1*cos(x) + (C2 + x/4)*sin(x))
    sol28 = Eq(f(x), C1 + x)
    sol1s = constant_renumber(sol1)
    sol2s = constant_renumber(sol2)
    sol3s = constant_renumber(sol3)
    sol4s = constant_renumber(sol4)
    sol5s = constant_renumber(sol5)
    sol6s = constant_renumber(sol6)
    sol7s = constant_renumber(sol7)
    sol8s = constant_renumber(sol8)
    sol9s = constant_renumber(sol9)
    sol10s = constant_renumber(sol10)
    sol11s = constant_renumber(sol11)
    sol12s = constant_renumber(sol12)
    sol13s = constant_renumber(sol13)
    sol14s = constant_renumber(sol14)
    sol15s = constant_renumber(sol15)
    sol16s = constant_renumber(sol16)
    sol17s = constant_renumber(sol17)
    sol18s = constant_renumber(sol18)
    sol19s = constant_renumber(sol19)
    sol20s = constant_renumber(sol20)
    sol21s = constant_renumber(sol21)
    sol22s = constant_renumber(sol22)
    sol23s = constant_renumber(sol23)
    sol24s = constant_renumber(sol24)
    sol25s = constant_renumber(sol25)
    sol26s = constant_renumber(sol26)
    sol27s = constant_renumber(sol27)
    assert dsolve(eq1, hint=hint) in (sol1, sol1s)
    assert dsolve(eq2, hint=hint) in (sol2, sol2s)
    assert dsolve(eq3, hint=hint) in (sol3, sol3s)
    assert dsolve(eq4, hint=hint) in (sol4, sol4s)
    assert dsolve(eq5, hint=hint) in (sol5, sol5s)
    assert dsolve(eq6, hint=hint) in (sol6, sol6s)
    assert dsolve(eq7, hint=hint) in (sol7, sol7s)
    assert dsolve(eq8, hint=hint) in (sol8, sol8s)
    assert dsolve(eq9, hint=hint) in (sol9, sol9s)
    assert dsolve(eq10, hint=hint) in (sol10, sol10s)
    assert dsolve(eq11, hint=hint) in (sol11, sol11s)
    assert dsolve(eq12, hint=hint) in (sol12, sol12s)
    assert dsolve(eq13, hint=hint) in (sol13, sol13s)
    assert dsolve(eq14, hint=hint) in (sol14, sol14s)
    assert dsolve(eq15, hint=hint) in (sol15, sol15s)
    assert dsolve(eq16, hint=hint) in (sol16, sol16s)
    assert dsolve(eq17, hint=hint) in (sol17, sol17s)
    assert dsolve(eq18, hint=hint) in (sol18, sol18s)
    assert dsolve(eq19, hint=hint) in (sol19, sol19s)
    assert dsolve(eq20, hint=hint) in (sol20, sol20s)
    assert dsolve(eq21, hint=hint) in (sol21, sol21s)
    assert dsolve(eq22, hint=hint) in (sol22, sol22s)
    assert dsolve(eq23, hint=hint) in (sol23, sol23s)
    assert dsolve(eq24, hint=hint) in (sol24, sol24s)
    assert dsolve(eq25, hint=hint) in (sol25, sol25s)
    assert dsolve(eq26, hint=hint) in (sol26, sol26s)
    assert dsolve(eq27, hint=hint) in (sol27, sol27s)
    assert dsolve(eq28, hint=hint) == sol28
    assert checkodesol(eq1, sol1, order=3, solve_for_func=False)[0]
    assert checkodesol(eq2, sol2, order=3, solve_for_func=False)[0]
    assert checkodesol(eq3, sol3, order=2, solve_for_func=False)[0]
    assert checkodesol(eq4, sol4, order=2, solve_for_func=False)[0]
    assert checkodesol(eq5, sol5, order=2, solve_for_func=False)[0]
    assert checkodesol(eq6, sol6, order=2, solve_for_func=False)[0]
    assert checkodesol(eq7, sol7, order=2, solve_for_func=False)[0]
    assert checkodesol(eq8, sol8, order=2, solve_for_func=False)[0]
    assert checkodesol(eq9, sol9, order=2, solve_for_func=False)[0]
    assert checkodesol(eq10, sol10, order=2, solve_for_func=False)[0]
    assert checkodesol(eq11, sol11, order=2, solve_for_func=False)[0]
    assert checkodesol(eq12, sol12, order=4, solve_for_func=False)[0]
    assert checkodesol(eq13, sol13, order=2, solve_for_func=False)[0]
    assert checkodesol(eq14, sol14, order=2, solve_for_func=False)[0]
    assert checkodesol(eq15, sol15, order=2, solve_for_func=False)[0]
    assert checkodesol(eq16, sol16, order=2, solve_for_func=False)[0]
    assert checkodesol(eq17, sol17, order=2, solve_for_func=False)[0]
    assert checkodesol(eq18, sol18, order=3, solve_for_func=False)[0]
    assert checkodesol(eq19, sol19, order=2, solve_for_func=False)[0]
    assert checkodesol(eq20, sol20, order=2, solve_for_func=False)[0]
    assert checkodesol(eq21, sol21, order=2, solve_for_func=False)[0]
    assert checkodesol(eq22, sol22, order=2, solve_for_func=False)[0]
    assert checkodesol(eq23, sol23, order=3, solve_for_func=False)[0]
    assert checkodesol(eq24, sol24, order=2, solve_for_func=False)[0]
    assert checkodesol(eq25, sol25, order=3, solve_for_func=False)[0]
    assert checkodesol(eq26, sol26, order=5, solve_for_func=False)[0]
    assert checkodesol(eq27, sol27, order=2, solve_for_func=False)[0]
    assert checkodesol(eq28, sol28, order=1, solve_for_func=False)[0]


def test_issue_5787():
    # This test case is to show the classification of imaginary constants under
    # nth_linear_constant_coeff_undetermined_coefficients
    eq = Eq(diff(f(x), x), I*f(x) + S(1)/2 - I)
    our_hint = 'nth_linear_constant_coeff_undetermined_coefficients'
    assert our_hint in classify_ode(eq)


@XFAIL
def test_nth_linear_constant_coeff_undetermined_coefficients_imaginary_exp():
    # Equivalent to eq26 in
    # test_nth_linear_constant_coeff_undetermined_coefficients above.
    # This fails because the algorithm for undetermined coefficients
    # doesn't know to multiply exp(I*x) by sufficient x because it is linearly
    # dependent on sin(x) and cos(x).
    hint = 'nth_linear_constant_coeff_undetermined_coefficients'
    eq26a = f(x).diff(x, 5) + 2*f(x).diff(x, 3) + f(x).diff(x) - 2*x - exp(I*x)
    sol26 = Eq(f(x),
        C1 + (C2 + C3*x - x**2/8)*sin(x) + (C4 + C5*x + x**2/8)*cos(x) + x**2)
    assert dsolve(eq26a, hint=hint) == sol26
    assert checkodesol(eq26a, sol26, order=5, solve_for_func=False)[0]


@slow
def test_nth_linear_constant_coeff_variation_of_parameters():
    hint = 'nth_linear_constant_coeff_variation_of_parameters'
    g = exp(-x)
    f2 = f(x).diff(x, 2)
    c = 3*f(x).diff(x, 3) + 5*f2 + f(x).diff(x) - f(x) - x
    eq1 = c - x*g
    eq2 = c - g
    eq3 = f(x).diff(x) - 1
    eq4 = f2 + 3*f(x).diff(x) + 2*f(x) - 4
    eq5 = f2 + 3*f(x).diff(x) + 2*f(x) - 12*exp(x)
    eq6 = f2 - 2*f(x).diff(x) - 8*f(x) - 9*x*exp(x) - 10*exp(-x)
    eq7 = f2 + 2*f(x).diff(x) + f(x) - x**2*exp(-x)
    eq8 = f2 - 3*f(x).diff(x) + 2*f(x) - x*exp(-x)
    eq9 = f(x).diff(x, 3) - 3*f2 + 3*f(x).diff(x) - f(x) - exp(x)
    eq10 = f2 + 2*f(x).diff(x) + f(x) - exp(-x)/x
    eq11 = f2 + f(x) - 1/sin(x)*1/cos(x)
    eq12 = f(x).diff(x, 4) - 1/x
    sol1 = Eq(f(x),
        -1 - x + (C1 + C2*x - 3*x**2/32 - x**3/24)*exp(-x) + C3*exp(x/3))
    sol2 = Eq(f(x), -1 - x + (C1 + C2*x - x**2/8)*exp(-x) + C3*exp(x/3))
    sol3 = Eq(f(x), C1 + x)
    sol4 = Eq(f(x), 2 + C1*exp(-x) + C2*exp(-2*x))
    sol5 = Eq(f(x), 2*exp(x) + C1*exp(-x) + C2*exp(-2*x))
    sol6 = Eq(f(x), -x*exp(x) - 2*exp(-x) + C1*exp(-2*x) + C2*exp(4*x))
    sol7 = Eq(f(x), (C1 + C2*x + x**4/12)*exp(-x))
    sol8 = Eq(f(x), C1*exp(x) + C2*exp(2*x) + (6*x + 5)*exp(-x)/36)
    sol9 = Eq(f(x), (C1 + C2*x + C3*x**2 + x**3/6)*exp(x))
    sol10 = Eq(f(x), (C1 + x*(C2 + log(x)))*exp(-x))
    sol11 = Eq(f(x), (C1 + log(sin(x) - 1)/2 - log(sin(x) + 1)/2
        )*cos(x) + (C2 + log(cos(x) - 1)/2 - log(cos(x) + 1)/2)*sin(x))
    sol12 = Eq(f(x), C1 + C2*x + x**3*(C3 + log(x)/6) + C4*x**2)
    sol1s = constant_renumber(sol1)
    sol2s = constant_renumber(sol2)
    sol3s = constant_renumber(sol3)
    sol4s = constant_renumber(sol4)
    sol5s = constant_renumber(sol5)
    sol6s = constant_renumber(sol6)
    sol7s = constant_renumber(sol7)
    sol8s = constant_renumber(sol8)
    sol9s = constant_renumber(sol9)
    sol10s = constant_renumber(sol10)
    sol11s = constant_renumber(sol11)
    sol12s = constant_renumber(sol12)
    assert dsolve(eq1, hint=hint) in (sol1, sol1s)
    assert dsolve(eq2, hint=hint) in (sol2, sol2s)
    assert dsolve(eq3, hint=hint) in (sol3, sol3s)
    assert dsolve(eq4, hint=hint) in (sol4, sol4s)
    assert dsolve(eq5, hint=hint) in (sol5, sol5s)
    assert dsolve(eq6, hint=hint) in (sol6, sol6s)
    assert dsolve(eq7, hint=hint) in (sol7, sol7s)
    assert dsolve(eq8, hint=hint) in (sol8, sol8s)
    assert dsolve(eq9, hint=hint) in (sol9, sol9s)
    assert dsolve(eq10, hint=hint) in (sol10, sol10s)
    assert dsolve(eq11, hint=hint + '_Integral').doit() in (sol11, sol11s)
    assert dsolve(eq12, hint=hint) in (sol12, sol12s)
    assert checkodesol(eq1, sol1, order=3, solve_for_func=False)[0]
    assert checkodesol(eq2, sol2, order=3, solve_for_func=False)[0]
    assert checkodesol(eq3, sol3, order=1, solve_for_func=False)[0]
    assert checkodesol(eq4, sol4, order=2, solve_for_func=False)[0]
    assert checkodesol(eq5, sol5, order=2, solve_for_func=False)[0]
    assert checkodesol(eq6, sol6, order=2, solve_for_func=False)[0]
    assert checkodesol(eq7, sol7, order=2, solve_for_func=False)[0]
    assert checkodesol(eq8, sol8, order=2, solve_for_func=False)[0]
    assert checkodesol(eq9, sol9, order=3, solve_for_func=False)[0]
    assert checkodesol(eq10, sol10, order=2, solve_for_func=False)[0]
    assert checkodesol(eq12, sol12, order=4, solve_for_func=False)[0]


@slow
def test_nth_linear_constant_coeff_variation_of_parameters_simplify_False():
    # solve_variation_of_parameters shouldn't attempt to simplify the
    # Wronskian if simplify=False.  If wronskian() ever gets good enough
    # to simplify the result itself, this test might fail.
    our_hint = 'nth_linear_constant_coeff_variation_of_parameters_Integral'
    eq = f(x).diff(x, 5) + 2*f(x).diff(x, 3) + f(x).diff(x) - 2*x - exp(I*x)
    sol_simp = dsolve(eq, f(x), hint=our_hint, simplify=True)
    sol_nsimp = dsolve(eq, f(x), hint=our_hint, simplify=False)
    assert sol_simp != sol_nsimp
    # /----------
    # eq.subs(*sol_simp.args) doesn't simplify to zero without help
    (t, zero) = checkodesol(eq, sol_simp, order=5, solve_for_func=False)
    # if this fails because zero.is_zero, replace this block with
    # assert checkodesol(eq, sol_simp, order=5, solve_for_func=False)[0]
    assert not zero.is_zero and zero.rewrite(exp).simplify() == 0
    # \-----------
    (t, zero) = checkodesol(eq, sol_nsimp, order=5, solve_for_func=False)
    # if this fails because zero.is_zero, replace this block with
    # assert checkodesol(eq, sol_simp, order=5, solve_for_func=False)[0]
    assert zero == 0
    # \-----------
    assert t

def test_Liouville_ODE():
    hint = 'Liouville'
    # The first part here used to be test_ODE_1() from test_solvers.py
    eq1 = diff(f(x), x)/x + diff(f(x), x, x)/2 - diff(f(x), x)**2/2
    eq1a = diff(x*exp(-f(x)), x, x)
    # compare to test_unexpanded_Liouville_ODE() below
    eq2 = (eq1*exp(-f(x))/exp(f(x))).expand()
    eq3 = diff(f(x), x, x) + 1/f(x)*(diff(f(x), x))**2 + 1/x*diff(f(x), x)
    eq4 = x*diff(f(x), x, x) + x/f(x)*diff(f(x), x)**2 + x*diff(f(x), x)
    eq5 = Eq((x*exp(f(x))).diff(x, x), 0)
    sol1 = Eq(f(x), log(x/(C1 + C2*x)))
    sol1a = Eq(C1 + C2/x - exp(-f(x)), 0)
    sol2 = sol1
    sol3 = set(
        [Eq(f(x), -sqrt(C1 + C2*log(x))),
        Eq(f(x), sqrt(C1 + C2*log(x)))])
    sol4 = set([Eq(f(x), sqrt(C1 + C2*exp(x))*exp(-x/2)),
                Eq(f(x), -sqrt(C1 + C2*exp(x))*exp(-x/2))])
    sol5 = Eq(f(x), log(C1 + C2/x))
    sol1s = constant_renumber(sol1)
    sol2s = constant_renumber(sol2)
    sol3s = constant_renumber(sol3)
    sol4s = constant_renumber(sol4)
    sol5s = constant_renumber(sol5)
    assert dsolve(eq1, hint=hint) in (sol1, sol1s)
    assert dsolve(eq1a, hint=hint) in (sol1, sol1s)
    assert dsolve(eq2, hint=hint) in (sol2, sol2s)
    assert set(dsolve(eq3, hint=hint)) in (sol3, sol3s)
    assert set(dsolve(eq4, hint=hint)) in (sol4, sol4s)
    assert dsolve(eq5, hint=hint) in (sol5, sol5s)
    assert checkodesol(eq1, sol1, order=2, solve_for_func=False)[0]
    assert checkodesol(eq1a, sol1a, order=2, solve_for_func=False)[0]
    assert checkodesol(eq2, sol2, order=2, solve_for_func=False)[0]
    assert checkodesol(eq3, sol3, order=2, solve_for_func=False) == {(True, 0)}
    assert checkodesol(eq4, sol4, order=2, solve_for_func=False) == {(True, 0)}
    assert checkodesol(eq5, sol5, order=2, solve_for_func=False)[0]
    not_Liouville1 = classify_ode(diff(f(x), x)/x + f(x)*diff(f(x), x, x)/2 -
        diff(f(x), x)**2/2, f(x))
    not_Liouville2 = classify_ode(diff(f(x), x)/x + diff(f(x), x, x)/2 -
        x*diff(f(x), x)**2/2, f(x))
    assert hint not in not_Liouville1
    assert hint not in not_Liouville2
    assert hint + '_Integral' not in not_Liouville1
    assert hint + '_Integral' not in not_Liouville2


def test_unexpanded_Liouville_ODE():
    # This is the same as eq1 from test_Liouville_ODE() above.
    eq1 = diff(f(x), x)/x + diff(f(x), x, x)/2 - diff(f(x), x)**2/2
    eq2 = eq1*exp(-f(x))/exp(f(x))
    sol2 = Eq(f(x), log(x/(C1 + C2*x)))
    sol2s = constant_renumber(sol2)
    assert dsolve(eq2) in (sol2, sol2s)
    assert checkodesol(eq2, sol2, order=2, solve_for_func=False)[0]

def test_issue_4785():
    from sympy.abc import A
    eq = x + A*(x + diff(f(x), x) + f(x)) + diff(f(x), x) + f(x) + 2
    assert classify_ode(eq, f(x)) == ('1st_linear', 'almost_linear',
        '1st_power_series', 'lie_group',
        'nth_linear_constant_coeff_undetermined_coefficients',
        'nth_linear_constant_coeff_variation_of_parameters',
        '1st_linear_Integral', 'almost_linear_Integral',
        'nth_linear_constant_coeff_variation_of_parameters_Integral')
    # issue 4864
    eq = (x**2 + f(x)**2)*f(x).diff(x) - 2*x*f(x)
    assert classify_ode(eq, f(x)) == ('1st_exact',
        '1st_homogeneous_coeff_best',
        '1st_homogeneous_coeff_subs_indep_div_dep',
        '1st_homogeneous_coeff_subs_dep_div_indep',
        '1st_power_series',
        'lie_group', '1st_exact_Integral',
        '1st_homogeneous_coeff_subs_indep_div_dep_Integral',
        '1st_homogeneous_coeff_subs_dep_div_indep_Integral')

def test_issue_4825():
    raises(ValueError, lambda: dsolve(f(x, y).diff(x) - y*f(x, y), f(x)))
    assert classify_ode(f(x, y).diff(x) - y*f(x, y), f(x), dict=True) == \
        {'order': 0, 'default': None, 'ordered_hints': ()}
    # See also issue 3793, test Z13.
    raises(ValueError, lambda: dsolve(f(x).diff(x), f(y)))
    assert classify_ode(f(x).diff(x), f(y), dict=True) == \
        {'order': 0, 'default': None, 'ordered_hints': ()}


def test_constant_renumber_order_issue_5308():
    from sympy.utilities.iterables import variations

    eq = f(x).diff(x) - y - x

    assert constant_renumber(C1*x + C2*y) == \
        constant_renumber(C1*y + C2*x) == \
        C1*x + C2*y
    e = C1*(C2 + x)*(C3 + y)
    for a, b, c in variations([C1, C2, C3], 3):
        assert constant_renumber(a*(b + x)*(c + y)) == e


def test_issue_5770():
    k = Symbol("k", real=True)
    t = Symbol('t')
    w = Function('w')
    sol = dsolve(w(t).diff(t, 6) - k**6*w(t), w(t))
    assert len([s for s in sol.free_symbols if s.name.startswith('C')]) == 6
    assert constantsimp((C1*cos(x) + C2*cos(x))*exp(x), set([C1, C2])) == \
        C1*cos(x)*exp(x)
    assert constantsimp(C1*cos(x) + C2*cos(x) + C3*sin(x), set([C1, C2, C3])) == \
        C1*cos(x) + C3*sin(x)
    assert constantsimp(exp(C1 + x), set([C1])) == C1*exp(x)
    assert constantsimp(x + C1 + y, set([C1, y])) == C1 + x
    assert constantsimp(x + C1 + Integral(x, (x, 1, 2)), set([C1])) == C1 + x


def test_issue_5112_5430():
    assert homogeneous_order(-log(x) + acosh(x), x) is None
    assert homogeneous_order(y - log(x), x, y) is None


def test_nth_order_linear_euler_eq_homogeneous():
    x, t, a, b, c = symbols('x t a b c')
    y = Function('y')
    our_hint = "nth_linear_euler_eq_homogeneous"

    eq = diff(f(t), t, 4)*t**4 - 13*diff(f(t), t, 2)*t**2 + 36*f(t)
    assert our_hint in classify_ode(eq)

    eq = a*y(t) + b*t*diff(y(t), t) + c*t**2*diff(y(t), t, 2)
    assert our_hint in classify_ode(eq)

    eq = Eq(-3*diff(f(x), x)*x + 2*x**2*diff(f(x), x, x), 0)
    sol = C1 + C2*x**Rational(5, 2)
    sols = constant_renumber(sol)
    assert our_hint in classify_ode(eq)
    assert dsolve(eq, f(x), hint=our_hint).rhs in (sol, sols)
    assert checkodesol(eq, sol, order=2, solve_for_func=False)[0]

    eq = Eq(3*f(x) - 5*diff(f(x), x)*x + 2*x**2*diff(f(x), x, x), 0)
    sol = C1*sqrt(x) + C2*x**3
    sols = constant_renumber(sol)
    assert our_hint in classify_ode(eq)
    assert dsolve(eq, f(x), hint=our_hint).rhs in (sol, sols)
    assert checkodesol(eq, sol, order=2, solve_for_func=False)[0]

    eq = Eq(4*f(x) + 5*diff(f(x), x)*x + x**2*diff(f(x), x, x), 0)
    sol = (C1 + C2*log(x))/x**2
    sols = constant_renumber(sol)
    assert our_hint in classify_ode(eq)
    assert dsolve(eq, f(x), hint=our_hint).rhs in (sol, sols)
    assert checkodesol(eq, sol, order=2, solve_for_func=False)[0]

    eq = Eq(6*f(x) - 6*diff(f(x), x)*x + 1*x**2*diff(f(x), x, x) + x**3*diff(f(x), x, x, x), 0)
    sol = dsolve(eq, f(x), hint=our_hint)
    sol = C1/x**2 + C2*x + C3*x**3
    sols = constant_renumber(sol)
    assert our_hint in classify_ode(eq)
    assert dsolve(eq, f(x), hint=our_hint).rhs in (sol, sols)
    assert checkodesol(eq, sol, order=2, solve_for_func=False)[0]

    eq = Eq(-125*f(x) + 61*diff(f(x), x)*x - 12*x**2*diff(f(x), x, x) + x**3*diff(f(x), x, x, x), 0)
    sol = x**5*(C1 + C2*log(x) + C3*log(x)**2)
    sols = [sol, constant_renumber(sol)]
    sols += [sols[-1].expand()]
    assert our_hint in classify_ode(eq)
    assert dsolve(eq, f(x), hint=our_hint).rhs in sols
    assert checkodesol(eq, sol, order=2, solve_for_func=False)[0]

    eq = t**2*diff(y(t), t, 2) + t*diff(y(t), t) - 9*y(t)
    sol = C1*t**3 + C2*t**-3
    sols = constant_renumber(sol)
    assert our_hint in classify_ode(eq)
    assert dsolve(eq, y(t), hint=our_hint).rhs in (sol, sols)
    assert checkodesol(eq, sol, order=2, solve_for_func=False)[0]

    eq = sin(x)*x**2*f(x).diff(x, 2) + sin(x)*x*f(x).diff(x) + sin(x)*f(x)
    sol = C1*sin(log(x)) + C2*cos(log(x))
    sols = constant_renumber(sol)
    assert our_hint in classify_ode(eq)
    assert dsolve(eq, f(x), hint=our_hint).rhs in (sol, sols)
    assert checkodesol(eq, sol, order=2, solve_for_func=False)[0]


def test_nth_order_linear_euler_eq_nonhomogeneous_undetermined_coefficients():
    x, t = symbols('x t')
    a, b, c, d = symbols('a b c d', integer=True)
    our_hint = "nth_linear_euler_eq_nonhomogeneous_undetermined_coefficients"

    eq = x**4*diff(f(x), x, 4) - 13*x**2*diff(f(x), x, 2) + 36*f(x) + x
    assert our_hint in classify_ode(eq, f(x))

    eq = a*x**2*diff(f(x), x, 2) + b*x*diff(f(x), x) + c*f(x) + d*log(x)
    assert our_hint in classify_ode(eq, f(x))

    eq = Eq(x**2*diff(f(x), x, x) + x*diff(f(x), x), 1)
    sol =  C1 + C2*log(x) + log(x)**2/2
    sols = constant_renumber(sol)
    assert our_hint in classify_ode(eq, f(x))
    assert dsolve(eq, f(x), hint=our_hint).rhs in (sol, sols)
    assert checkodesol(eq, sol, order=2, solve_for_func=False)[0]

    eq = Eq(x**2*diff(f(x), x, x) - 2*x*diff(f(x), x) + 2*f(x), x**3)
    sol = x*(C1 + C2*x + Rational(1, 2)*x**2)
    sols = constant_renumber(sol)
    assert our_hint in classify_ode(eq, f(x))
    assert dsolve(eq, f(x), hint=our_hint).rhs in (sol, sols)
    assert checkodesol(eq, sol, order=2, solve_for_func=False)[0]

    eq = Eq(x**2*diff(f(x), x, x) - x*diff(f(x), x) - 3*f(x), log(x)/x)
    sol =  C1/x + C2*x**3 - Rational(1, 16)*log(x)/x - Rational(1, 8)*log(x)**2/x
    sols = constant_renumber(sol)
    assert our_hint in classify_ode(eq, f(x))
    assert dsolve(eq, f(x), hint=our_hint).rhs.expand() in (sol, sols)
    assert checkodesol(eq, sol, order=2, solve_for_func=False)[0]

    eq = Eq(x**2*diff(f(x), x, x) + 3*x*diff(f(x), x) - 8*f(x), log(x)**3 - log(x))
    sol = C1/x**4 + C2*x**2 - Rational(1,8)*log(x)**3 - Rational(3,32)*log(x)**2 - Rational(1,64)*log(x) - Rational(7, 256)
    sols = constant_renumber(sol)
    assert our_hint in classify_ode(eq)
    assert dsolve(eq, f(x), hint=our_hint).rhs.expand() in (sol, sols)
    assert checkodesol(eq, sol, order=2, solve_for_func=False)[0]

    eq = Eq(x**3*diff(f(x), x, x, x) - 3*x**2*diff(f(x), x, x) + 6*x*diff(f(x), x) - 6*f(x), log(x))
    sol = C1*x + C2*x**2 + C3*x**3 - Rational(1, 6)*log(x) - Rational(11, 36)
    sols = constant_renumber(sol)
    assert our_hint in classify_ode(eq)
    assert dsolve(eq, f(x), hint=our_hint).rhs.expand() in (sol, sols)
    assert checkodesol(eq, sol, order=2, solve_for_func=False)[0]


def test_nth_order_linear_euler_eq_nonhomogeneous_variation_of_parameters():
    x, t = symbols('x, t')
    a, b, c, d = symbols('a, b, c, d', integer=True)
    our_hint = "nth_linear_euler_eq_nonhomogeneous_variation_of_parameters"

    eq = Eq(x**2*diff(f(x),x,2) - 8*x*diff(f(x),x) + 12*f(x), x**2)
    assert our_hint in classify_ode(eq, f(x))

    eq = Eq(a*x**3*diff(f(x),x,3) + b*x**2*diff(f(x),x,2) + c*x*diff(f(x),x) + d*f(x), x*log(x))
    assert our_hint in classify_ode(eq, f(x))

    eq = Eq(x**2*Derivative(f(x), x, x) - 2*x*Derivative(f(x), x) + 2*f(x), x**4)
    sol = C1*x + C2*x**2 + x**4/6
    sols = constant_renumber(sol)
    assert our_hint in classify_ode(eq)
    assert dsolve(eq, f(x), hint=our_hint).rhs.expand() in (sol, sols)
    assert checkodesol(eq, sol, order=2, solve_for_func=False)[0]

    eq = Eq(3*x**2*diff(f(x), x, x) + 6*x*diff(f(x), x) - 6*f(x), x**3*exp(x))
    sol = C1/x**2 + C2*x + x*exp(x)/3 - 4*exp(x)/3 + 8*exp(x)/(3*x) - 8*exp(x)/(3*x**2)
    sols = constant_renumber(sol)
    assert our_hint in classify_ode(eq)
    assert dsolve(eq, f(x), hint=our_hint).rhs.expand() in (sol, sols)
    assert checkodesol(eq, sol, order=2, solve_for_func=False)[0]

    eq = Eq(x**2*Derivative(f(x), x, x) - 2*x*Derivative(f(x), x) + 2*f(x), x**4*exp(x))
    sol = C1*x + C2*x**2 + x**2*exp(x) - 2*x*exp(x)
    sols = constant_renumber(sol)
    assert our_hint in classify_ode(eq)
    assert dsolve(eq, f(x), hint=our_hint).rhs.expand() in (sol, sols)
    assert checkodesol(eq, sol, order=2, solve_for_func=False)[0]

    eq = x**2*Derivative(f(x), x, x) - 2*x*Derivative(f(x), x) + 2*f(x) - log(x)
    sol = C1*x + C2*x**2 + log(x)/2 + S(3)/4
    sols = constant_renumber(sol)
    assert our_hint in classify_ode(eq)
    assert dsolve(eq, f(x), hint=our_hint).rhs in (sol, sols)
    assert checkodesol(eq, sol, order=2, solve_for_func=False)[0]

    eq = -exp(x) + (x*Derivative(f(x), (x, 2)) + Derivative(f(x), x))/x
    sol = Eq(f(x), C1 + C2*log(x) + exp(x) - Ei(x))
    assert our_hint in classify_ode(eq)
    assert dsolve(eq, f(x), hint=our_hint) == sol
    assert checkodesol(eq, sol, order=2, solve_for_func=False)[0]


def test_issue_5095():
    f = Function('f')
    #raises(ValueError, lambda: dsolve(f(x).diff(x)**2, f(x), 'separable'))
    raises(ValueError, lambda: dsolve(f(x).diff(x)**2, f(x), 'fdsjf'))


def test_almost_linear():
    from sympy import Ei
    A = Symbol('A', positive=True)
    our_hint = 'almost_linear'
    f = Function('f')
    d = f(x).diff(x)
    eq = x**2*f(x)**2*d + f(x)**3 + 1
    sol = dsolve(eq, f(x), hint = 'almost_linear')
    assert sol[0].rhs == (C1*exp(3/x) - 1)**(S(1)/3)
    assert checkodesol(eq, sol, order=1, solve_for_func=False)[0]

    eq = x*f(x)*d + 2*x*f(x)**2 + 1
    sol = [
        Eq(f(x), -sqrt((C1 - 2*Ei(4*x))*exp(-4*x))),
        Eq(f(x), sqrt((C1 - 2*Ei(4*x))*exp(-4*x)))
    ]
    assert set(dsolve(eq, f(x), hint = 'almost_linear')) == set(sol)
    assert checkodesol(eq, sol, order=1, solve_for_func=False)[0]

    eq = x*d + x*f(x) + 1
    sol = dsolve(eq, f(x), hint = 'almost_linear')
    assert sol.rhs == (C1 - Ei(x))*exp(-x)
    assert checkodesol(eq, sol, order=1, solve_for_func=False)[0]
    assert our_hint in classify_ode(eq, f(x))

    eq = x*exp(f(x))*d + exp(f(x)) + 3*x
    sol = dsolve(eq, f(x), hint = 'almost_linear')
    assert sol.rhs == log(C1/x - 3*x/2)
    assert checkodesol(eq, sol, order=1, solve_for_func=False)[0]

    eq = x + A*(x + diff(f(x), x) + f(x)) + diff(f(x), x) + f(x) + 2
    sol = dsolve(eq, f(x), hint = 'almost_linear')
    assert sol.rhs == (C1 + Piecewise(
        (x, Eq(A + 1, 0)), ((-A*x + A - x - 1)*exp(x)/(A + 1), True)))*exp(-x)
    assert checkodesol(eq, sol, order=1, solve_for_func=False)[0]


def test_exact_enhancement():
    f = Function('f')(x)
    df = Derivative(f, x)
    eq = f/x**2 + ((f*x - 1)/x)*df
    sol = [Eq(f, (i*sqrt(C1*x**2 + 1) + 1)/x) for i in (-1, 1)]
    assert set(dsolve(eq, f)) == set(sol)
    assert checkodesol(eq, sol, order=1, solve_for_func=False) == [(True, 0), (True, 0)]

    eq = (x*f - 1) + df*(x**2 - x*f)
    sol = [Eq(f, x - sqrt(C1 + x**2 - 2*log(x))),
           Eq(f, x + sqrt(C1 + x**2 - 2*log(x)))]
    assert set(dsolve(eq, f)) == set(sol)
    assert checkodesol(eq, sol, order=1, solve_for_func=False) == [(True, 0), (True, 0)]

    eq = (x + 2)*sin(f) + df*x*cos(f)
    sol = [Eq(f, -asin(C1*exp(-x)/x**2) + pi),
           Eq(f, asin(C1*exp(-x)/x**2))]
    assert set(dsolve(eq, f)) == set(sol)
    assert checkodesol(eq, sol, order=1, solve_for_func=False) == [(True, 0), (True, 0)]


@slow
def test_separable_reduced():
    f = Function('f')
    x = Symbol('x')
    df = f(x).diff(x)
    eq = (x / f(x))*df  + tan(x**2*f(x) / (x**2*f(x) - 1))
    assert classify_ode(eq) == ('separable_reduced', 'lie_group',
        'separable_reduced_Integral')

    eq = x* df  + f(x)* (1 / (x**2*f(x) - 1))
    assert classify_ode(eq) == ('separable_reduced', 'lie_group',
        'separable_reduced_Integral')
    sol = dsolve(eq, hint = 'separable_reduced', simplify=False)
    assert sol.lhs ==  log(x**2*f(x))/3 + log(x**2*f(x) - S(3)/2)/6
    assert sol.rhs == C1 + log(x)
    assert checkodesol(eq, sol, order=1, solve_for_func=False)[0]

    eq = f(x).diff(x) + (f(x) / (x**4*f(x) - x))
    assert classify_ode(eq) == ('separable_reduced', 'lie_group',
        'separable_reduced_Integral')
    sol = dsolve(eq, hint = 'separable_reduced')
    # FIXME: This one hangs
    #assert checkodesol(eq, sol, order=1, solve_for_func=False) == [(True, 0)] * 4
    assert len(sol) == 4

    eq = x*df + f(x)*(x**2*f(x))
    sol = dsolve(eq, hint = 'separable_reduced', simplify=False)
    assert sol == Eq(log(x**2*f(x))/2 - log(x**2*f(x) - 2)/2, C1 + log(x))
    assert checkodesol(eq, sol, order=1, solve_for_func=False)[0]


def test_homogeneous_function():
    f = Function('f')
    eq1 = tan(x + f(x))
    eq2 = sin((3*x)/(4*f(x)))
    eq3 = cos(3*x/4*f(x))
    eq4 = log((3*x + 4*f(x))/(5*f(x) + 7*x))
    eq5 = exp((2*x**2)/(3*f(x)**2))
    eq6 = log((3*x + 4*f(x))/(5*f(x) + 7*x) + exp((2*x**2)/(3*f(x)**2)))
    eq7 = sin((3*x)/(5*f(x) + x**2))
    assert homogeneous_order(eq1, x, f(x)) == None
    assert homogeneous_order(eq2, x, f(x)) == 0
    assert homogeneous_order(eq3, x, f(x)) == None
    assert homogeneous_order(eq4, x, f(x)) == 0
    assert homogeneous_order(eq5, x, f(x)) == 0
    assert homogeneous_order(eq6, x, f(x)) == 0
    assert homogeneous_order(eq7, x, f(x)) == None


def test_linear_coeff_match():
    from sympy.solvers.ode import _linear_coeff_match
    n, d = z*(2*x + 3*f(x) + 5), z*(7*x + 9*f(x) + 11)
    rat = n/d
    eq1 = sin(rat) + cos(rat.expand())
    eq2 = rat
    eq3 = log(sin(rat))
    ans = (4, -S(13)/3)
    assert _linear_coeff_match(eq1, f(x)) == ans
    assert _linear_coeff_match(eq2, f(x)) == ans
    assert _linear_coeff_match(eq3, f(x)) == ans

    # no c
    eq4 = (3*x)/f(x)
    # not x and f(x)
    eq5 = (3*x + 2)/x
    # denom will be zero
    eq6 = (3*x + 2*f(x) + 1)/(3*x + 2*f(x) + 5)
    # not rational coefficient
    eq7 = (3*x + 2*f(x) + sqrt(2))/(3*x + 2*f(x) + 5)
    assert _linear_coeff_match(eq4, f(x)) is None
    assert _linear_coeff_match(eq5, f(x)) is None
    assert _linear_coeff_match(eq6, f(x)) is None
    assert _linear_coeff_match(eq7, f(x)) is None


def test_linear_coefficients():
    f = Function('f')
    sol = Eq(f(x), C1/(x**2 + 6*x + 9) - S(3)/2)
    eq = f(x).diff(x) + (3 + 2*f(x))/(x + 3)
    assert dsolve(eq, hint='linear_coefficients') == sol
    assert checkodesol(eq, sol, order=1, solve_for_func=False)[0]


def test_constantsimp_take_problem():
    c = exp(C1) + 2
    assert len(Poly(constantsimp(exp(C1) + c + c*x, [C1])).gens) == 2


def test_issue_6879():
    f = Function('f')
    eq = Eq(Derivative(f(x), x, 2) - 2*Derivative(f(x), x) + f(x), sin(x))
    sol = (C1 + C2*x)*exp(x) + cos(x)/2
    assert dsolve(eq).rhs == sol
    assert checkodesol(eq, sol, order=1, solve_for_func=False)[0]


def test_issue_6989():
    f = Function('f')
    k = Symbol('k')

    eq = f(x).diff(x) - x*exp(-k*x)
    csol = Eq(f(x), C1 + Piecewise(
            ((-k*x - 1)*exp(-k*x)/k**2, Ne(k**2, 0)),
            (x**2/2, True)
        ))
    sol = dsolve(eq, f(x))
    assert sol == csol
    assert checkodesol(eq, sol, order=1, solve_for_func=False)[0]

    eq = -f(x).diff(x) + x*exp(-k*x)
    csol = Eq(f(x), C1 + Piecewise(
        ((-k*x - 1)*exp(-k*x)/k**2, Ne(k**2, 0)),
        (x**2/2, True)
    ))
    sol = dsolve(eq, f(x))
    assert sol == csol
    assert checkodesol(eq, sol, order=1, solve_for_func=False)[0]


def test_heuristic1():
    y, a, b, c, a4, a3, a2, a1, a0 = symbols("y a b c a4 a3 a2 a1 a0")
    f = Function('f')
    xi = Function('xi')
    eta = Function('eta')
    df = f(x).diff(x)
    eq = Eq(df, x**2*f(x))
    eq1 = f(x).diff(x) + a*f(x) - c*exp(b*x)
    eq2 = f(x).diff(x) + 2*x*f(x) - x*exp(-x**2)
    eq3 = (1 + 2*x)*df + 2 - 4*exp(-f(x))
    eq4 = f(x).diff(x) - (a4*x**4 + a3*x**3 + a2*x**2 + a1*x + a0)**(S(-1)/2)
    eq5 = x**2*df - f(x) + x**2*exp(x - (1/x))
    eqlist = [eq, eq1, eq2, eq3, eq4, eq5]

    i = infinitesimals(eq, hint='abaco1_simple')
    assert i == [{eta(x, f(x)): exp(x**3/3), xi(x, f(x)): 0},
        {eta(x, f(x)): f(x), xi(x, f(x)): 0},
        {eta(x, f(x)): 0, xi(x, f(x)): x**(-2)}]
    i1 = infinitesimals(eq1, hint='abaco1_simple')
    assert i1 == [{eta(x, f(x)): exp(-a*x), xi(x, f(x)): 0}]
    i2 = infinitesimals(eq2, hint='abaco1_simple')
    assert i2 == [{eta(x, f(x)): exp(-x**2), xi(x, f(x)): 0}]
    i3 = infinitesimals(eq3, hint='abaco1_simple')
    assert i3 == [{eta(x, f(x)): 0, xi(x, f(x)): 2*x + 1},
        {eta(x, f(x)): 0, xi(x, f(x)): 1/(exp(f(x)) - 2)}]
    i4 = infinitesimals(eq4, hint='abaco1_simple')
    assert i4 == [{eta(x, f(x)): 1, xi(x, f(x)): 0},
        {eta(x, f(x)): 0,
        xi(x, f(x)): sqrt(a0 + a1*x + a2*x**2 + a3*x**3 + a4*x**4)}]
    i5 = infinitesimals(eq5, hint='abaco1_simple')
    assert i5 == [{xi(x, f(x)): 0, eta(x, f(x)): exp(-1/x)}]

    ilist = [i, i1, i2, i3, i4, i5]
    for eq, i in (zip(eqlist, ilist)):
        check = checkinfsol(eq, i)
        assert check[0]


def test_issue_6247():
    eq = x**2*f(x)**2 + x*Derivative(f(x), x)
    sol = Eq(f(x), 2*C1/(C1*x**2 - 1))
    assert dsolve(eq, hint = 'separable_reduced') == sol
    assert checkodesol(eq, sol, order=1)[0]

    eq = f(x).diff(x, x) + 4*f(x)
    sol = Eq(f(x), C1*sin(2*x) + C2*cos(2*x))
    assert dsolve(eq) == sol
    assert checkodesol(eq, sol, order=1)[0]


def test_heuristic2():
    xi = Function('xi')
    eta = Function('eta')
    df = f(x).diff(x)

    # This ODE can be solved by the Lie Group method, when there are
    # better assumptions
    eq = df - (f(x)/x)*(x*log(x**2/f(x)) + 2)
    i = infinitesimals(eq, hint='abaco1_product')
    assert i == [{eta(x, f(x)): f(x)*exp(-x), xi(x, f(x)): 0}]
    assert checkinfsol(eq, i)[0]


@slow
def test_heuristic3():
    xi = Function('xi')
    eta = Function('eta')
    a, b = symbols("a b")
    df = f(x).diff(x)

    eq = x**2*df + x*f(x) + f(x)**2 + x**2
    i = infinitesimals(eq, hint='bivariate')
    assert i == [{eta(x, f(x)): f(x), xi(x, f(x)): x}]
    assert checkinfsol(eq, i)[0]

    eq = x**2*(-f(x)**2 + df)- a*x**2*f(x) + 2 - a*x
    i = infinitesimals(eq, hint='bivariate')
    assert checkinfsol(eq, i)[0]


def test_heuristic_4():
    y, a = symbols("y a")

    eq = x*(f(x).diff(x)) + 1 - f(x)**2
    i = infinitesimals(eq, hint='chi')
    assert checkinfsol(eq, i)[0]


def test_heuristic_function_sum():
    xi = Function('xi')
    eta = Function('eta')
    eq = f(x).diff(x) - (3*(1 + x**2/f(x)**2)*atan(f(x)/x) + (1 - 2*f(x))/x +
       (1 - 3*f(x))*(x/f(x)**2))
    i = infinitesimals(eq, hint='function_sum')
    assert i == [{eta(x, f(x)): f(x)**(-2) + x**(-2), xi(x, f(x)): 0}]
    assert checkinfsol(eq, i)[0]


def test_heuristic_abaco2_similar():
    xi = Function('xi')
    eta = Function('eta')
    F = Function('F')
    a, b = symbols("a b")
    eq = f(x).diff(x) - F(a*x + b*f(x))
    i = infinitesimals(eq, hint='abaco2_similar')
    assert i == [{eta(x, f(x)): -a/b, xi(x, f(x)): 1}]
    assert checkinfsol(eq, i)[0]

    eq = f(x).diff(x) - (f(x)**2 / (sin(f(x) - x) - x**2 + 2*x*f(x)))
    i = infinitesimals(eq, hint='abaco2_similar')
    assert i == [{eta(x, f(x)): f(x)**2, xi(x, f(x)): f(x)**2}]
    assert checkinfsol(eq, i)[0]


def test_heuristic_abaco2_unique_unknown():
    xi = Function('xi')
    eta = Function('eta')
    F = Function('F')
    a, b = symbols("a b")
    x = Symbol("x", positive=True)

    eq = f(x).diff(x) - x**(a - 1)*(f(x)**(1 - b))*F(x**a/a + f(x)**b/b)
    i = infinitesimals(eq, hint='abaco2_unique_unknown')
    assert i == [{eta(x, f(x)): -f(x)*f(x)**(-b), xi(x, f(x)): x*x**(-a)}]
    assert checkinfsol(eq, i)[0]

    eq = f(x).diff(x) + tan(F(x**2 + f(x)**2) + atan(x/f(x)))
    i = infinitesimals(eq, hint='abaco2_unique_unknown')
    assert i == [{eta(x, f(x)): x, xi(x, f(x)): -f(x)}]
    assert checkinfsol(eq, i)[0]

    eq = (x*f(x).diff(x) + f(x) + 2*x)**2 -4*x*f(x) -4*x**2 -4*a
    i = infinitesimals(eq, hint='abaco2_unique_unknown')
    assert checkinfsol(eq, i)[0]

def test_heuristic_linear():
    a, b, m, n = symbols("a b m n")

    eq = x**(n*(m + 1) - m)*(f(x).diff(x)) - a*f(x)**n -b*x**(n*(m + 1))
    i = infinitesimals(eq, hint='linear')
    assert checkinfsol(eq, i)[0]

@XFAIL
def test_kamke():
    a, b, alpha, c = symbols("a b alpha c")
    eq = x**2*(a*f(x)**2+(f(x).diff(x))) + b*x**alpha + c
    i = infinitesimals(eq, hint='sum_function')
    assert checkinfsol(eq, i)[0]


def test_series():
    # FIXME: Maybe there should be a way to check series solutions
    # checkodesol doesn't work with them.
    C1 = Symbol("C1")
    eq = f(x).diff(x) - f(x)
    assert dsolve(eq, hint='1st_power_series') == Eq(f(x),
        C1 + C1*x + C1*x**2/2 + C1*x**3/6 + C1*x**4/24 +
        C1*x**5/120 + O(x**6))
    eq = f(x).diff(x) - x*f(x)
    assert dsolve(eq, hint='1st_power_series') == Eq(f(x),
        C1*x**4/8 + C1*x**2/2 + C1 + O(x**6))
    eq = f(x).diff(x) - sin(x*f(x))
    sol = Eq(f(x), (x - 2)**2*(1+ sin(4))*cos(4) + (x - 2)*sin(4) + 2 + O(x**3))
    assert dsolve(eq, hint='1st_power_series', ics={f(2): 2}, n=3) == sol

@XFAIL
@SKIP
def test_lie_group_issue17322():
    eq=x*f(x).diff(x)*(f(x)+4) + (f(x)**2) -2*f(x)-2*x
    sol = dsolve(eq, f(x))
    assert checkodesol(eq, sol) == (True, 0)

    eq=x*f(x).diff(x)*(f(x)+4) + (f(x)**2) -2*f(x)-2*x
    sol = dsolve(eq)
    assert checkodesol(eq, sol) == (True, 0)

    eq=Eq(x**7*Derivative(f(x), x) + 5*x**3*f(x)**2 - (2*x**2 + 2)*f(x)**3, 0)
    sol = dsolve(eq)
    assert checkodesol(eq, sol) == (True, 0)

    eq=f(x).diff(x) - (f(x) - x*log(x))**2/x**2 + log(x)
    sol = dsolve(eq)
    assert checkodesol(eq, sol) == (True, 0)


@slow
def test_lie_group():
    C1 = Symbol("C1")
    x = Symbol("x") # assuming x is real generates an error!
    a, b, c = symbols("a b c")
    eq = f(x).diff(x)**2
    sol = dsolve(eq, f(x), hint='lie_group')
    assert checkodesol(eq, sol) == (True, 0)

    eq = Eq(f(x).diff(x), x**2*f(x))
    sol = dsolve(eq, f(x), hint='lie_group')
    assert sol == Eq(f(x), C1*exp(x**3)**(S(1)/3))
    assert checkodesol(eq, sol) == (True, 0)

    eq = f(x).diff(x) + a*f(x) - c*exp(b*x)
    sol = dsolve(eq, f(x), hint='lie_group')
    assert checkodesol(eq, sol) == (True, 0)

    eq = f(x).diff(x) + 2*x*f(x) - x*exp(-x**2)
    sol = dsolve(eq, f(x), hint='lie_group')
    actual_sol = Eq(f(x), (C1 + x**2/2)*exp(-x**2))
    errstr = str(eq)+' : '+str(sol)+' == '+str(actual_sol)
    assert sol == actual_sol, errstr
    assert checkodesol(eq, sol) == (True, 0)

    eq = (1 + 2*x)*(f(x).diff(x)) + 2 - 4*exp(-f(x))
    sol = dsolve(eq, f(x), hint='lie_group')
    assert sol == Eq(f(x), log(C1/(2*x + 1) + 2))
    assert checkodesol(eq, sol) == (True, 0)

    eq = x**2*(f(x).diff(x)) - f(x) + x**2*exp(x - (1/x))
    sol = dsolve(eq, f(x), hint='lie_group')
    assert checkodesol(eq, sol)[0]

    eq = x**2*f(x)**2 + x*Derivative(f(x), x)
    sol = dsolve(eq, f(x), hint='lie_group')
    assert sol == Eq(f(x), 2/(C1 + x**2))
    assert checkodesol(eq, sol) == (True, 0)

    eq=diff(f(x),x) + 2*x*f(x) - x*exp(-x**2)
    sol = Eq(f(x), exp(-x**2)*(C1 + x**2/2))
    assert sol == dsolve(eq, hint='lie_group')
    assert checkodesol(eq, sol) == (True, 0)

    eq = diff(f(x),x) + f(x)*cos(x) - exp(2*x)
    sol = Eq(f(x), exp(-sin(x))*(C1 + Integral(exp(2*x)*exp(sin(x)), x)))
    assert sol == dsolve(eq, hint='lie_group')
    assert checkodesol(eq, sol) == (True, 0)

    eq = diff(f(x),x) + f(x)*cos(x) - sin(2*x)/2
    sol = Eq(f(x), C1*exp(-sin(x)) + sin(x) - 1)
    assert sol == dsolve(eq, hint='lie_group')
    assert checkodesol(eq, sol) == (True, 0)

    eq = x*diff(f(x),x) + f(x) - x*sin(x)
    sol = Eq(f(x), (C1 - x*cos(x) + sin(x))/x)
    assert sol == dsolve(eq, hint='lie_group')
    assert checkodesol(eq, sol) == (True, 0)

    eq = x*diff(f(x),x) - f(x) - x/log(x)
    sol = Eq(f(x), x*(C1 + log(log(x))))
    assert sol == dsolve(eq, hint='lie_group')
    assert checkodesol(eq, sol) == (True, 0)

    eq = (f(x).diff(x)-f(x)) * (f(x).diff(x)+f(x))
    sol = [Eq(f(x), C1*exp(x)), Eq(f(x), C1*exp(-x))]
    assert set(sol) == set(dsolve(eq, hint='lie_group'))
    assert checkodesol(eq, sol[0]) == (True, 0)
    assert checkodesol(eq, sol[1]) == (True, 0)

    eq = f(x).diff(x) * (f(x).diff(x) - f(x))
    sol = [Eq(f(x), C1*exp(x)), Eq(f(x), C1)]
    assert set(sol) == set(dsolve(eq, hint='lie_group'))
    assert checkodesol(eq, sol[0]) == (True, 0)
    assert checkodesol(eq, sol[1]) == (True, 0)


@XFAIL
def test_lie_group_issue15219():
    eqn = exp(f(x).diff(x)-f(x))
    assert 'lie_group' not in classify_ode(eqn, f(x))

def test_user_infinitesimals():
    x = Symbol("x") # assuming x is real generates an error
    eq = x*(f(x).diff(x)) + 1 - f(x)**2
    sol = Eq(f(x), (C1 + x**2)/(C1 - x**2))
    infinitesimals = {'xi':sqrt(f(x) - 1)/sqrt(f(x) + 1), 'eta':0}
    assert dsolve(eq, hint='lie_group', **infinitesimals) == sol
    assert checkodesol(eq, sol) == (True, 0)

def test_issue_7081():
    eq = x*(f(x).diff(x)) + 1 - f(x)**2
    s = Eq(f(x), -1/(-C1 + x**2)*(C1 + x**2))
    assert dsolve(eq) == s
    assert checkodesol(eq, s) == (True, 0)


@slow
def test_2nd_power_series_ordinary():
    # FIXME: Maybe there should be a way to check series solutions
    # checkodesol doesn't work with them.
    C1, C2 = symbols("C1 C2")
    eq = f(x).diff(x, 2) - x*f(x)
    assert classify_ode(eq) == ('2nd_power_series_ordinary',)
    assert dsolve(eq) == Eq(f(x),
        C2*(x**3/6 + 1) + C1*x*(x**3/12 + 1) + O(x**6))
    assert dsolve(eq, x0=-2) == Eq(f(x),
        C2*((x + 2)**4/6 + (x + 2)**3/6 - (x + 2)**2 + 1)
        + C1*(x + (x + 2)**4/12 - (x + 2)**3/3 + S(2))
        + O(x**6))
    assert dsolve(eq, n=2) == Eq(f(x), C2*x + C1 + O(x**2))

    eq = (1 + x**2)*(f(x).diff(x, 2)) + 2*x*(f(x).diff(x)) -2*f(x)
    assert classify_ode(eq) == ('2nd_power_series_ordinary',)
    assert dsolve(eq) == Eq(f(x), C2*(-x**4/3 + x**2 + 1) + C1*x
        + O(x**6))

    eq = f(x).diff(x, 2) + x*(f(x).diff(x)) + f(x)
    assert classify_ode(eq) == ('2nd_power_series_ordinary',)
    assert dsolve(eq) == Eq(f(x), C2*(
        x**4/8 - x**2/2 + 1) + C1*x*(-x**2/3 + 1) + O(x**6))

    eq = f(x).diff(x, 2) + f(x).diff(x) - x*f(x)
    assert classify_ode(eq) == ('2nd_power_series_ordinary',)
    assert dsolve(eq) == Eq(f(x), C2*(
        -x**4/24 + x**3/6 + 1) + C1*x*(x**3/24 + x**2/6 - x/2
        + 1) + O(x**6))

    eq = f(x).diff(x, 2) + x*f(x)
    assert classify_ode(eq) == ('2nd_power_series_ordinary',)
    assert dsolve(eq, n=7) == Eq(f(x), C2*(
        x**6/180 - x**3/6 + 1) + C1*x*(-x**3/12 + 1) + O(x**7))


def test_2nd_power_series_regular():
    # FIXME: Maybe there should be a way to check series solutions
    # checkodesol doesn't work with them.
    C1, C2 = symbols("C1 C2")
    eq = x**2*(f(x).diff(x, 2)) - 3*x*(f(x).diff(x)) + (4*x + 4)*f(x)
    assert dsolve(eq) == Eq(f(x), C1*x**2*(-16*x**3/9 +
        4*x**2 - 4*x + 1) + O(x**6))

    eq = 4*x**2*(f(x).diff(x, 2)) -8*x**2*(f(x).diff(x)) + (4*x**2 +
        1)*f(x)
    assert dsolve(eq) == Eq(f(x), C1*sqrt(x)*(
        x**4/24 + x**3/6 + x**2/2 + x + 1) + O(x**6))

    eq = x**2*(f(x).diff(x, 2)) - x**2*(f(x).diff(x)) + (
        x**2 - 2)*f(x)
    assert dsolve(eq) == Eq(f(x), C1*(-x**6/720 - 3*x**5/80 - x**4/8 +
        x**2/2 + x/2 + 1)/x + C2*x**2*(-x**3/60 + x**2/20 + x/2 + 1)
        + O(x**6))

    eq = x**2*(f(x).diff(x, 2)) + x*(f(x).diff(x)) + (x**2 - S(1)/4)*f(x)
    assert dsolve(eq) == Eq(f(x), C1*(x**4/24 - x**2/2 + 1)/sqrt(x) +
        C2*sqrt(x)*(x**4/120 - x**2/6 + 1) + O(x**6))

    eq = x*(f(x).diff(x, 2)) - f(x).diff(x) + 4*x**3*f(x)
    assert dsolve(eq) == Eq(f(x), C2*(-x**4/2 + 1) + C1*x**2 + O(x**6))

def test_issue_7093():
    x = Symbol("x") # assuming x is real leads to an error
    sol = [Eq(f(x), C1 - 2*x*sqrt(x**3)/5),
           Eq(f(x), C1 + 2*x*sqrt(x**3)/5)]
    eq = Derivative(f(x), x)**2 - x**3
    assert set(dsolve(eq)) == set(sol)
    assert checkodesol(eq, sol) == [(True, 0)] * 2

def test_dsolve_linsystem_symbol():
    eps = Symbol('epsilon', positive=True)
    eq1 = (Eq(diff(f(x), x), -eps*g(x)), Eq(diff(g(x), x), eps*f(x)))
    sol1 = [Eq(f(x), -C1*eps*cos(eps*x) - C2*eps*sin(eps*x)),
            Eq(g(x), -C1*eps*sin(eps*x) + C2*eps*cos(eps*x))]
    assert checksysodesol(eq1, sol1) == (True, [0, 0])

def test_C1_function_9239():
    t = Symbol('t')
    C1 = Function('C1')
    C2 = Function('C2')
    C3 = Symbol('C3')
    C4 = Symbol('C4')
    eq = (Eq(diff(C1(t), t), 9*C2(t)), Eq(diff(C2(t), t), 12*C1(t)))
    sol = [Eq(C1(t), 9*C3*exp(6*sqrt(3)*t) + 9*C4*exp(-6*sqrt(3)*t)),
           Eq(C2(t), 6*sqrt(3)*C3*exp(6*sqrt(3)*t) - 6*sqrt(3)*C4*exp(-6*sqrt(3)*t))]
    assert checksysodesol(eq, sol) == (True, [0, 0])

def test_issue_15056():
    t = Symbol('t')
    C3 = Symbol('C3')
    assert get_numbered_constants(Symbol('C1') * Function('C2')(t)) == C3


def test_issue_10379():
    t,y = symbols('t,y')
    eq = f(t).diff(t)-(1-51.05*y*f(t))
    sol =  Eq(f(t), (0.019588638589618*exp(y*(C1 - 51.05*t)) + 0.019588638589618)/y)
    dsolve_sol = dsolve(eq, rational=False)
    assert str(dsolve_sol) == str(sol)
    assert checkodesol(eq, dsolve_sol)[0]


def test_issue_10867():
    x = Symbol('x')
    eq = Eq(g(x).diff(x).diff(x), (x-2)**2 + (x-3)**3)
    sol = Eq(g(x), C1 + C2*x + x**5/20 - 2*x**4/3 + 23*x**3/6 - 23*x**2/2)
    assert dsolve(eq, g(x)) == sol
    assert checkodesol(eq, sol, order=2, solve_for_func=False) == (True, 0)


def test_issue_11290():
    eq = cos(f(x)) - (x*sin(f(x)) - f(x)**2)*f(x).diff(x)
    sol_1 = dsolve(eq, f(x), simplify=False, hint='1st_exact_Integral')
    sol_0 = dsolve(eq, f(x), simplify=False, hint='1st_exact')
    assert sol_1.dummy_eq(Eq(Subs(
        Integral(u**2 - x*sin(u) - Integral(-sin(u), x), u) +
        Integral(cos(u), x), u, f(x)), C1))
    assert sol_1.doit() == sol_0
    assert checkodesol(eq, sol_0, order=1, solve_for_func=False)
    assert checkodesol(eq, sol_1, order=1, solve_for_func=False)


def test_issue_4838():
    # Issue #15999
    eq = f(x).diff(x) - C1*f(x)
    sol = Eq(f(x), C2*exp(C1*x))
    assert dsolve(eq, f(x)) == sol
    assert checkodesol(eq, sol, order=1, solve_for_func=False) == (True, 0)

    # Issue #13691
    eq = f(x).diff(x) - C1*g(x).diff(x)
    sol = Eq(f(x), C2 + C1*g(x))
    assert dsolve(eq, f(x)) == sol
    assert checkodesol(eq, sol, f(x), order=1, solve_for_func=False) == (True, 0)

    # Issue #4838
    eq = f(x).diff(x) - 3*C1 - 3*x**2
    sol = Eq(f(x), C2 + 3*C1*x + x**3)
    assert dsolve(eq, f(x)) == sol
    assert checkodesol(eq, sol, order=1, solve_for_func=False) == (True, 0)


@slow
def test_issue_14395():
    eq = Derivative(f(x), x, x) + 9*f(x) - sec(x)
    sol = Eq(f(x), (C1 - x/3 + sin(2*x)/3)*sin(3*x) + (C2 + log(cos(x))
        - 2*log(cos(x)**2)/3 + 2*cos(x)**2/3)*cos(3*x))
    assert dsolve(eq, f(x)) == sol
    # FIXME: assert checkodesol(eq, sol, order=2, solve_for_func=False) == (True, 0)


def test_sysode_linear_neq_order1():
    from sympy.abc import t

    Z0 = Function('Z0')
    Z1 = Function('Z1')
    Z2 = Function('Z2')
    Z3 = Function('Z3')

    k01, k10, k20, k21, k23, k30 = symbols('k01 k10 k20 k21 k23 k30')

    eq = (Eq(Derivative(Z0(t), t), -k01*Z0(t) + k10*Z1(t) + k20*Z2(t) + k30*Z3(t)), Eq(Derivative(Z1(t), t),
          k01*Z0(t) - k10*Z1(t) + k21*Z2(t)), Eq(Derivative(Z2(t), t), -(k20 + k21 + k23)*Z2(t)), Eq(Derivative(Z3(t),
          t), k23*Z2(t) - k30*Z3(t)))

    sols_eq = [Eq(Z0(t), C1*k10/k01 + C2*(-k10 + k30)*exp(-k30*t)/(k01 + k10 - k30) - C3*exp(t*(-
                k01 - k10)) + C4*(k10*k20 + k10*k21 - k10*k30 - k20**2 - k20*k21 - k20*k23 + k20*k30 +
                k23*k30)*exp(t*(-k20 - k21 - k23))/(k23*(k01 + k10 - k20 - k21 - k23))),
               Eq(Z1(t), C1 - C2*k01*exp(-k30*t)/(k01 + k10 - k30) + C3*exp(t*(-k01 - k10)) + C4*(k01*k20 + k01*k21
                - k01*k30 - k20*k21 - k21**2 - k21*k23 + k21*k30)*exp(t*(-k20 - k21 - k23))/(k23*(k01 + k10 - k20 -
                k21 - k23))),
               Eq(Z2(t), C4*(-k20 - k21 - k23 + k30)*exp(t*(-k20 - k21 - k23))/k23),
               Eq(Z3(t), C2*exp(-k30*t) + C4*exp(t*(-k20 - k21 - k23)))]

    assert dsolve(eq, simplify=False) == sols_eq
    assert checksysodesol(eq, sols_eq) == (True, [0, 0, 0, 0])


@slow
def test_nth_order_reducible():
    from sympy.solvers.ode import _nth_order_reducible_match

    eqn = Eq(x*Derivative(f(x), x)**2 + Derivative(f(x), x, 2), 0)
    sol = Eq(f(x),
             C1 - sqrt(-1/C2)*log(-C2*sqrt(-1/C2) + x) + sqrt(-1/C2)*log(C2*sqrt(-1/C2) + x))
    assert checkodesol(eqn, sol, order=2, solve_for_func=False) == (True, 0)
    assert sol == dsolve(eqn, f(x), hint='nth_order_reducible')
    assert sol == dsolve(eqn, f(x))

    F = lambda eq: _nth_order_reducible_match(eq, f(x))
    D = Derivative
    assert F(D(y*f(x), x, y) + D(f(x), x)) is None
    assert F(D(y*f(y), y, y) + D(f(y), y)) is None
    assert F(f(x)*D(f(x), x) + D(f(x), x, 2)) is None
    assert F(D(x*f(y), y, 2) + D(u*y*f(x), x, 3)) is None  # no simplification by design
    assert F(D(f(y), y, 2) + D(f(y), y, 3) + D(f(x), x, 4)) is None
    assert F(D(f(x), x, 2) + D(f(x), x, 3)) == dict(n=2)

    eqn = -exp(x) + (x*Derivative(f(x), (x, 2)) + Derivative(f(x), x))/x
    sol = Eq(f(x), C1 + C2*log(x) + exp(x) - Ei(x))
    assert checkodesol(eqn, sol, order=2, solve_for_func=False) == (True, 0)
    assert sol == dsolve(eqn, f(x))
    assert sol == dsolve(eqn, f(x), hint='nth_order_reducible')

    eqn = Eq(sqrt(2) * f(x).diff(x,x,x) + f(x).diff(x), 0)
    sol = Eq(f(x), C1 + C2*sin(2**(S(3)/4)*x/2) + C3*cos(2**(S(3)/4)*x/2))
    assert checkodesol(eqn, sol, order=2, solve_for_func=False) == (True, 0)
    assert sol == dsolve(eqn, f(x))
    assert sol == dsolve(eqn, f(x), hint='nth_order_reducible')

    eqn = f(x).diff(x, 2) + 2*f(x).diff(x)
    sol = Eq(f(x), C1 + C2*exp(-2*x))
    sols = constant_renumber(sol)
    assert checkodesol(eqn, sol, order=2, solve_for_func=False) == (True, 0)
    assert dsolve(eqn, f(x)) in (sol, sols)
    assert dsolve(eqn, f(x), hint='nth_order_reducible') in (sol, sols)

    eqn = f(x).diff(x, 3) + f(x).diff(x, 2) - 6*f(x).diff(x)
    sol = Eq(f(x), C1 + C2*exp(-3*x) + C3*exp(2*x))
    sols = constant_renumber(sol)
    assert checkodesol(eqn, sol, order=2, solve_for_func=False) == (True, 0)
    assert dsolve(eqn, f(x)) in (sol, sols)
    assert dsolve(eqn, f(x), hint='nth_order_reducible') in (sol, sols)

    eqn = f(x).diff(x, 4) - f(x).diff(x, 3) - 4*f(x).diff(x, 2) + \
        4*f(x).diff(x)
    sol = Eq(f(x), C1 + C2*exp(x) + C3*exp(-2*x) + C4*exp(2*x))
    sols = constant_renumber(sol)
    assert checkodesol(eqn, sol, order=2, solve_for_func=False) == (True, 0)
    assert dsolve(eqn, f(x)) in (sol, sols)
    assert dsolve(eqn, f(x), hint='nth_order_reducible') in (sol, sols)

    eqn = f(x).diff(x, 4) + 3*f(x).diff(x, 3)
    sol = Eq(f(x), C1 + C2*x + C3*x**2 + C4*exp(-3*x))
    sols = constant_renumber(sol)
    assert checkodesol(eqn, sol, order=2, solve_for_func=False) == (True, 0)
    assert dsolve(eqn, f(x)) in (sol, sols)
    assert dsolve(eqn, f(x), hint='nth_order_reducible') in (sol, sols)

    eqn = f(x).diff(x, 4) - 2*f(x).diff(x, 2)
    sol = Eq(f(x), C1 + C2*x + C3*exp(x*sqrt(2)) + C4*exp(-x*sqrt(2)))
    sols = constant_renumber(sol)
    assert checkodesol(eqn, sol, order=2, solve_for_func=False) == (True, 0)
    assert dsolve(eqn, f(x)) in (sol, sols)
    assert dsolve(eqn, f(x), hint='nth_order_reducible') in (sol, sols)

    eqn = f(x).diff(x, 4) + 4*f(x).diff(x, 2)
    sol = Eq(f(x), C1 + C2*sin(2*x) + C3*cos(2*x) + C4*x)
    sols = constant_renumber(sol)
    assert checkodesol(eqn, sol, order=2, solve_for_func=False) == (True, 0)
    assert dsolve(eqn, f(x)) in (sol, sols)
    assert dsolve(eqn, f(x), hint='nth_order_reducible') in (sol, sols)

    eqn = f(x).diff(x, 5) + 2*f(x).diff(x, 3) + f(x).diff(x)
    # These are equivalent:
    sol1 = Eq(f(x), C1 + (C2 + C3*x)*sin(x) + (C4 + C5*x)*cos(x))
    sol2 = Eq(f(x), C1 + C2*(x*sin(x) + cos(x)) + C3*(-x*cos(x) + sin(x)) + C4*sin(x) + C5*cos(x))
    sol1s = constant_renumber(sol1)
    sol2s = constant_renumber(sol2)
    assert checkodesol(eqn, sol1, order=2, solve_for_func=False) == (True, 0)
    assert checkodesol(eqn, sol2, order=2, solve_for_func=False) == (True, 0)
    assert dsolve(eqn, f(x)) in (sol1, sol1s)
    assert dsolve(eqn, f(x), hint='nth_order_reducible') in (sol2, sol2s)

    # In this case the reduced ODE has two distinct solutions
    eqn = f(x).diff(x, 2) - f(x).diff(x)**3
    sol = [Eq(f(x), C2 - sqrt(2)*I*(C1 + x)*sqrt(1/(C1 + x))),
           Eq(f(x), C2 + sqrt(2)*I*(C1 + x)*sqrt(1/(C1 + x)))]
    sols = constant_renumber(sol)
    assert checkodesol(eqn, sol, order=2, solve_for_func=False) == [(True, 0), (True, 0)]
    assert dsolve(eqn, f(x)) in (sol, sols)
    assert dsolve(eqn, f(x), hint='nth_order_reducible') in (sol, sols)


def test_nth_algebraic():
    eqn = Eq(Derivative(f(x), x), Derivative(g(x), x))
    sol = Eq(f(x), C1 + g(x))
    assert checkodesol(eqn, sol, order=1, solve_for_func=False)[0]
    assert sol == dsolve(eqn, f(x), hint='nth_algebraic'), dsolve(eqn, f(x), hint='nth_algebraic')
    assert sol == dsolve(eqn, f(x))

    eqn = (diff(f(x)) - x)*(diff(f(x)) + x)
    sol = [Eq(f(x), C1 - x**2/2), Eq(f(x), C1 + x**2/2)]
    assert checkodesol(eqn, sol, order=1, solve_for_func=False)[0]
    assert set(sol) == set(dsolve(eqn, f(x), hint='nth_algebraic'))
    assert set(sol) == set(dsolve(eqn, f(x)))

    eqn = (1 - sin(f(x))) * f(x).diff(x)
    sol = Eq(f(x), C1)
    assert checkodesol(eqn, sol, order=1, solve_for_func=False)[0]
    assert sol == dsolve(eqn, f(x), hint='nth_algebraic')
    assert sol == dsolve(eqn, f(x))

    M, m, r, t = symbols('M m r t')
    phi = Function('phi')
    eqn = Eq(-M * phi(t).diff(t),
             Rational(3, 2) * m * r**2 * phi(t).diff(t) * phi(t).diff(t,t))
    solns = [Eq(phi(t), C1), Eq(phi(t), C1 + C2*t - M*t**2/(3*m*r**2))]
    assert checkodesol(eqn, solns[0], order=2, solve_for_func=False)[0]
    assert checkodesol(eqn, solns[1], order=2, solve_for_func=False)[0]
    assert set(solns) == set(dsolve(eqn, phi(t), hint='nth_algebraic'))
    assert set(solns) == set(dsolve(eqn, phi(t)))

    eqn = f(x) * f(x).diff(x) * f(x).diff(x, x)
    sol = Eq(f(x), C1 + C2*x)
    assert checkodesol(eqn, sol, order=1, solve_for_func=False)[0]
    assert sol == dsolve(eqn, f(x), hint='nth_algebraic')
    assert sol == dsolve(eqn, f(x))

    eqn = f(x) * f(x).diff(x) * f(x).diff(x, x) * (f(x) - 1)
    sol = Eq(f(x), C1 + C2*x)
    assert checkodesol(eqn, sol, order=1, solve_for_func=False)[0]
    assert sol == dsolve(eqn, f(x), hint='nth_algebraic')
    assert sol == dsolve(eqn, f(x))

    eqn = f(x) * f(x).diff(x) * f(x).diff(x, x) * (f(x) - 1) * (f(x).diff(x) - x)
    solns = [Eq(f(x), C1 + x**2/2), Eq(f(x), C1 + C2*x)]
    assert checkodesol(eqn, solns[0], order=2, solve_for_func=False)[0]
    assert checkodesol(eqn, solns[1], order=2, solve_for_func=False)[0]
    assert set(solns) == set(dsolve(eqn, f(x), hint='nth_algebraic'))
    assert set(solns) == set(dsolve(eqn, f(x)))


def test_nth_algebraic_issue15999():
    eqn = f(x).diff(x) - C1
    sol = Eq(f(x), C1*x + C2) # Correct solution
    assert checkodesol(eqn, sol, order=1, solve_for_func=False) == (True, 0)
    assert dsolve(eqn, f(x), hint='nth_algebraic') == sol
    assert dsolve(eqn, f(x)) == sol


def test_nth_algebraic_redundant_solutions():
    # This one has a redundant solution that should be removed
    eqn = f(x)*f(x).diff(x)
    soln = Eq(f(x), C1)
    assert checkodesol(eqn, soln, order=1, solve_for_func=False)[0]
    assert soln == dsolve(eqn, f(x), hint='nth_algebraic')
    assert soln == dsolve(eqn, f(x))

    # This has two integral solutions and no algebraic solutions
    eqn = (diff(f(x)) - x)*(diff(f(x)) + x)
    sol = [Eq(f(x), C1 - x**2/2), Eq(f(x), C1 + x**2/2)]
    assert all(c[0] for c in checkodesol(eqn, sol, order=1, solve_for_func=False))
    assert set(sol) == set(dsolve(eqn, f(x), hint='nth_algebraic'))
    assert set(sol) == set(dsolve(eqn, f(x)))

    # This one doesn't work with dsolve at the time of writing but the
    # redundancy checking code should not remove the algebraic solution.
    from sympy.solvers.ode import _remove_redundant_solutions
    eqn = f(x) + f(x)*f(x).diff(x)
    solns = [Eq(f(x), 0),
             Eq(f(x), C1 - x)]
    solns_final =  _remove_redundant_solutions(eqn, solns, 1, x)
    assert all(c[0] for c in checkodesol(eqn, solns, order=1, solve_for_func=False))
    assert set(solns) == set(solns_final)

    solns = [Eq(f(x), exp(x)),
             Eq(f(x), C1*exp(C2*x))]
    solns_final =  _remove_redundant_solutions(eqn, solns, 2, x)
    assert solns_final == [Eq(f(x), C1*exp(C2*x))]

    # This one needs a substitution f' = g.
    eqn = -exp(x) + (x*Derivative(f(x), (x, 2)) + Derivative(f(x), x))/x
    sol = Eq(f(x), C1 + C2*log(x) + exp(x) - Ei(x))
    assert checkodesol(eqn, sol, order=2, solve_for_func=False)[0]
    assert sol == dsolve(eqn, f(x))

#
# These tests can be combined with the above test if they get fixed
# so that dsolve actually works in all these cases.
#

# Fails due to division by f(x) eliminating the solution before nth_algebraic
# is called.
@XFAIL
def test_nth_algebraic_find_multiple1():
    eqn = f(x) + f(x)*f(x).diff(x)
    solns = [Eq(f(x), 0),
             Eq(f(x), C1 - x)]
    assert all(c[0] for c in checkodesol(eqn, solns, order=1, solve_for_func=False))
    assert set(solns) == set(dsolve(eqn, f(x)))


# prep = True breaks this
def test_nth_algebraic_noprep1():
    eqn = Derivative(x*f(x), x, x, x)
    sol = Eq(f(x), (C1 + C2*x + C3*x**2) / x)
    assert checkodesol(eqn, sol, order=3, solve_for_func=False)[0]
    assert sol == dsolve(eqn, f(x), prep=False, hint='nth_algebraic')


@XFAIL
def test_nth_algebraic_prep1():
    eqn = Derivative(x*f(x), x, x, x)
    sol = Eq(f(x), (C1 + C2*x + C3*x**2) / x)
    assert checkodesol(eqn, sol, order=3, solve_for_func=False)[0]
    assert sol == dsolve(eqn, f(x), prep=True, hint='nth_algebraic')
    assert sol == dsolve(eqn, f(x))


# prep = True breaks this
def test_nth_algebraic_noprep2():
    eqn = Eq(Derivative(x*Derivative(f(x), x), x)/x, exp(x))
    sol = Eq(f(x), C1 + C2*log(x) + exp(x) - Ei(x))
    assert checkodesol(eqn, sol, order=2, solve_for_func=False)[0]
    assert sol == dsolve(eqn, f(x), prep=False, hint='nth_algebraic')


@XFAIL
def test_nth_algebraic_prep2():
    eqn = Eq(Derivative(x*Derivative(f(x), x), x)/x, exp(x))
    sol = Eq(f(x), C1 + C2*log(x) + exp(x) - Ei(x))
    assert checkodesol(eqn, sol, order=2, solve_for_func=False)[0]
    assert sol == dsolve(eqn, f(x), prep=True, hint='nth_algebraic')
    assert sol == dsolve(eqn, f(x))


# This needs a combination of solutions from nth_algebraic and some other
# method from dsolve
@XFAIL
def test_nth_algebraic_find_multiple2():
    eqn = f(x)**2 + f(x)*f(x).diff(x)
    solns = [Eq(f(x), 0),
             Eq(f(x), C1*exp(-x))]
    assert all(c[0] for c in checkodesol(eqn, solns, order=1, solve_for_func=False))
    assert set(solns) == dsolve(eqn, f(x))


# Needs to be a way to know how to combine derivatives in the expression
@XFAIL
def test_factoring_ode():
    eqn = Derivative(x*f(x), x, x, x) + Derivative(f(x), x, x, x)
    soln = Eq(f(x), (C1*x**2/2 + C2*x + C3 - x)/(1 + x))
    assert checkodesol(eqn, soln, order=2, solve_for_func=False)[0]
    assert soln == dsolve(eqn, f(x))


def test_issue_11542():
    m = 96
    g = 9.8
    k = .2
    f1 = g * m
    t = Symbol('t')
    v = Function('v')
    v_equation = dsolve(f1 - k * (v(t) ** 2) - m * Derivative(v(t)), 0)
    assert str(v_equation) == \
        'Eq(v(t), -68.585712797929/tanh(C1 - 0.142886901662352*t))'


def test_issue_15913():
    eq = -C1/x - 2*x*f(x) - f(x) + Derivative(f(x), x)
    sol = C2*exp(x**2 + x) + exp(x**2 + x)*Integral(C1*exp(-x**2 - x)/x, x)
    assert checkodesol(eq, sol) == (True, 0)
    sol = C1 + C2*exp(-x*y)
    eq = Derivative(y*f(x), x) + f(x).diff(x, 2)
    assert checkodesol(eq, sol, f(x)) == (True, 0)


def test_issue_16146():
    raises(ValueError, lambda: dsolve([f(x).diff(x), g(x).diff(x)], [f(x), g(x), h(x)]))
    raises(ValueError, lambda: dsolve([f(x).diff(x), g(x).diff(x)], [f(x)]))

def test_dsolve_remove_redundant_solutions():

    eq = (f(x)-2)*f(x).diff(x)
    sol = Eq(f(x), C1)
    assert dsolve(eq) == sol

    eq = (f(x)-sin(x))*(f(x).diff(x, 2))
    sol = {Eq(f(x), C1 + C2*x), Eq(f(x), sin(x))}
    assert set(dsolve(eq)) == sol

    eq = (f(x)**2-2*f(x)+1)*f(x).diff(x, 3)
    sol = Eq(f(x), C1 + C2*x + C3*x**2)
    assert dsolve(eq) == sol

<<<<<<< HEAD
def test_factorable():
    eq = f(x) + f(x)*f(x).diff(x)
    sols = [Eq(f(x), C1 - x), Eq(f(x), 0)]
    assert set(sols) == set(dsolve(eq, f(x), hint='factorable'))
    assert checkodesol(eq, sols) == 2*[(True, 0)]

    eq = f(x)*(f(x).diff(x)+f(x)*x+2)
    sols = [Eq(f(x), (C1 - sqrt(2)*sqrt(pi)*erfi(sqrt(2)*x/2))
            *exp(-x**2/2)), Eq(f(x), 0)]
    assert set(sols) == set(dsolve(eq, f(x), hint='factorable'))
    assert checkodesol(eq, sols) == 2*[(True, 0)]

    eq = (f(x).diff(x)+f(x)*x**2)*(f(x).diff(x, 2) + x*f(x))
    sols = [Eq(f(x), C2*(1 - x**3/6) + C1*x*(1 - x**3/12) +
            O(x**6)), Eq(f(x), C1*exp(-x**3/3))]
    assert set(sols) == set(dsolve(eq, f(x), hint='factorable'))
    assert checkodesol(eq, sols[1]) == (True, 0)

    eq = (f(x).diff(x)+f(x)*x**2)*(f(x).diff(x, 2) + f(x))
    sols = [Eq(f(x), C1*exp(-x**3/3)), Eq(f(x), C1*sin(x) + C2*cos(x))]
    assert set(sols) == set(dsolve(eq, f(x), hint='factorable'))
    assert checkodesol(eq, sols) == 2*[(True, 0)]

@slow
def test_factorable_series():
    eq = x**4*f(x)**2 + 2*x**4*f(x)*Derivative(f(x), (x, 2)) + x**4*Derivative(f(x),
         (x, 2))**2  + 2*x**3*f(x)*Derivative(f(x), x) + 2*x**3*Derivative(f(x),
         x)*Derivative(f(x), (x, 2)) - 7*x**2*f(x)**2 - 7*x**2*f(x)*Derivative(f(x),
         (x, 2)) + x**2*Derivative(f(x), x)**2 - 7*x*f(x)*Derivative(f(x), x) + 12*f(x)**2

    sol = [Eq(f(x), C1*x**2*(1 - x**2/12) + O(x**6)), Eq(f(x), C2*x**(sqrt(3))*(-x**2/(-1 +
          sqrt(3) + (1 + sqrt(3))*(sqrt(3) + 2)) + 1) + C1*x**(-sqrt(3))*(-x**6/((-sqrt(3) -
          1 + (1 - sqrt(3))*(2 - sqrt(3)))*(-sqrt(3) + 1 + (3 - sqrt(3))*(4 - sqrt(3)))*
          (-sqrt(3) + 3 + (5 - sqrt(3))*(6 - sqrt(3)))) + x**4/((-sqrt(3) - 1 + (1 - sqrt(3))
          *(2 - sqrt(3)))*(-sqrt(3) + 1 + (3 - sqrt(3))*(4 - sqrt(3)))) - x**2/(-sqrt(3) - 1
          + (1 - sqrt(3))*(2 - sqrt(3))) + 1) + O(x**6))]
    assert set(sol) == set(dsolve(eq, f(x), hint='factorable'))
    #assert checkodesol(eq, sols) == 2*[(True, 0)]
=======
def test_issue_17322():
    eq = (f(x).diff(x)-f(x)) * (f(x).diff(x)+f(x))
    sol = [Eq(f(x), C1*exp(-x)), Eq(f(x), C1*exp(x))]
    assert set(sol) == set(dsolve(eq, hint='lie_group'))
    assert checkodesol(eq, sol) == 2*[(True, 0)]

    eq = f(x).diff(x)*(f(x).diff(x)+f(x))
    sol = [Eq(f(x), C1), Eq(f(x), C1*exp(-x))]
    assert set(sol) == set(dsolve(eq, hint='lie_group'))
    assert checkodesol(eq, sol) == 2*[(True, 0)]
>>>>>>> e3c76d04
<|MERGE_RESOLUTION|>--- conflicted
+++ resolved
@@ -3551,7 +3551,6 @@
     sol = Eq(f(x), C1 + C2*x + C3*x**2)
     assert dsolve(eq) == sol
 
-<<<<<<< HEAD
 def test_factorable():
     eq = f(x) + f(x)*f(x).diff(x)
     sols = [Eq(f(x), C1 - x), Eq(f(x), 0)]
@@ -3590,7 +3589,7 @@
           + (1 - sqrt(3))*(2 - sqrt(3))) + 1) + O(x**6))]
     assert set(sol) == set(dsolve(eq, f(x), hint='factorable'))
     #assert checkodesol(eq, sols) == 2*[(True, 0)]
-=======
+
 def test_issue_17322():
     eq = (f(x).diff(x)-f(x)) * (f(x).diff(x)+f(x))
     sol = [Eq(f(x), C1*exp(-x)), Eq(f(x), C1*exp(x))]
@@ -3600,5 +3599,4 @@
     eq = f(x).diff(x)*(f(x).diff(x)+f(x))
     sol = [Eq(f(x), C1), Eq(f(x), C1*exp(-x))]
     assert set(sol) == set(dsolve(eq, hint='lie_group'))
-    assert checkodesol(eq, sol) == 2*[(True, 0)]
->>>>>>> e3c76d04
+    assert checkodesol(eq, sol) == 2*[(True, 0)]