--- conflicted
+++ resolved
@@ -3103,18 +3103,7 @@
     eqns = []
     r = None
     if isinstance(eqs, Pow):
-<<<<<<< HEAD
-        eq, _ = _preprocess(eqs, func)
-        if isinstance(eq, Pow):
-            return None
-        else:
-            r = _ode_factorable_match(eq, func)
-            if r is None:
-                r = {'eqns' : [eq]}
-            return r
-
-=======
-        # if f(x)**p=0 then f(x)=0 (p>0)
+      # if f(x)**p=0 then f(x)=0 (p>0)
         if (expr.exp).is_positive:
             eq = expr.base
         if isinstance(eq, Pow):
@@ -3124,7 +3113,7 @@
             if r is None:
                 r = {'eqns' : [eq], 'x0': x0}
             return r
->>>>>>> 1459b63f
+
     if isinstance(eqs, Mul):
         fac = eqs.args
         for i in fac:
