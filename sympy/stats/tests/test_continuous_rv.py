--- conflicted
+++ resolved
@@ -14,13 +14,8 @@
                          ContinuousRV, sample, Arcsin, Benini, Beta, BetaNoncentral, BetaPrime,
                          Cauchy, Chi, ChiSquared, ChiNoncentral, Dagum, Erlang, ExGaussian,
                          Exponential, ExponentialPower, FDistribution, FisherZ, Frechet, Gamma,
-<<<<<<< HEAD
-                         GammaInverse, Gompertz, Gumbel, Kumaraswamy, Laplace, Levy, LogCauchy, Logistic,
-                         LogLogistic, LogNormal, Maxwell, Moyal, Nakagami, Normal, GaussianInverse,
-=======
                          GammaInverse, Gompertz, Gumbel, Kumaraswamy, Laplace, Levy, Logistic,
-                         LogLogistic, LogitNormal, LogNormal, Maxwell, Moyal, Nakagami, Normal, GaussianInverse,
->>>>>>> dd918827
+                           LogLogistic, LogitNormal, LogNormal, Maxwell, Moyal, Nakagami, Normal, GaussianInverse,
                          Pareto, PowerFunction, QuadraticU, RaisedCosine, Rayleigh, Reciprocal, ShiftedGompertz, StudentT,
                          Trapezoidal, Triangular, Uniform, UniformSum, VonMises, Weibull, coskewness,
                          WignerSemicircle, Wald, correlation, moment, cmoment, smoment, quantile,
