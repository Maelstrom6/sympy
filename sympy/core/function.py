"""
There are two types of functions:
1) defined function like exp or sin that has a name and body
   (in the sense that function can be evaluated).
    e = exp
2) undefined function with a name but no body. Undefined
   functions can be defined using a Function class as follows:
       f = Function('f')
   (the result will be a Function instance)
3) this isn't implemented yet: anonymous function or lambda function that has
   no name but has body with dummy variables. Examples of anonymous function
   creation:
       f = Lambda(x, exp(x)*x)
       f = Lambda(exp(x)*x)  # free symbols in the expression define the number of arguments
       f = exp * Lambda(x,x)
4) isn't implemented yet: composition of functions, like (sin+cos)(x), this
   works in sympy core, but needs to be ported back to SymPy.


Example:
    >>> import sympy
    >>> f = sympy.Function("f")
    >>> from sympy.abc import x
    >>> f(x)
    f(x)
    >>> print sympy.srepr(f(x).func)
    Function('f')
    >>> f(x).args
    (x,)

"""
from core import BasicMeta, C
from basic import Basic
from singleton import S
from expr import Expr, AtomicExpr

from cache import cacheit
from numbers import Rational
from sympy.core.containers import Tuple
from sympy.core.decorators import deprecated
from sympy.utilities import all, any

from sympy import mpmath

class PoleError(Exception):
    pass

class ArgumentIndexError(ValueError):
    def __str__(self):
        return ("Invalid operation with argument number %s for Function %s" %
                        (self.args[1], self.args[0]))

class FunctionClass(BasicMeta):
    """
    Base class for function classes. FunctionClass is a subclass of type.

    Use Function('<function name>' [ , signature ]) to create
    undefined function classes.
    """
    __metaclass__ = BasicMeta

    _new = type.__new__

    def __repr__(cls):
        return cls.__name__

    def __contains__(self, obj):
        return (self == obj)

class Application(Basic):
    """
    Base class for applied functions.

    Instances of Application represent the result of applying an application of
    any type to any object.
    """
    __metaclass__ = FunctionClass
    __slots__ = []

    is_Function = True

    nargs = None

    @cacheit
    def __new__(cls, *args, **options):
        args = map(sympify, args)

        # these lines should be refactored
        for opt in ["nargs", "dummy", "comparable", "noncommutative", "commutative"]:
            if opt in options:
                del options[opt]

        if options.pop('evaluate', True):
            evaluated = cls.eval(*args)
            if evaluated is not None:
                return evaluated
        return super(Application, cls).__new__(cls, *args, **options)

    @classmethod
    def eval(cls, *args):
        """
        Returns a canonical form of cls applied to arguments args.

        The eval() method is called when the class cls is about to be
        instantiated and it should return either some simplified instance
        (possible of some other class), or if the class cls should be
        unmodified, return None.

        Example of eval() for the function "sign"
        ---------------------------------------------

        @classmethod
        def eval(cls, arg):
            if arg is S.NaN:
                return S.NaN
            if arg is S.Zero: return S.Zero
            if arg.is_positive: return S.One
            if arg.is_negative: return S.NegativeOne
            if isinstance(arg, C.Mul):
                coeff, terms = arg.as_coeff_mul()
                if coeff is not S.One:
                    return cls(coeff) * cls(arg._new_rawargs(*terms))

        """
        return

    @property
    def func(self):
        return self.__class__

    def _eval_subs(self, old, new):
        if self == old:
            return new
        elif old.is_Function and new.is_Function:
            if old == self.func:
                nargs = len(self.args)
                if (nargs == new.nargs or new.nargs is None or
                        (isinstance(new.nargs, tuple) and nargs in new.nargs)):
                    return new(*self.args)
        return self.func(*[s.subs(old, new) for s in self.args])

    def __contains__(self, obj):
        if self.func == obj:
            return True
        return super(Application, self).__contains__(obj)


class Function(Application, Expr):
    """
    Base class for applied numeric functions.
    Constructor of undefined function classes.

    """

    @cacheit
    def __new__(cls, *args, **options):
        # Handle calls like Function('f')
        if cls is Function:
            return UndefinedFunction(*args)

        args = map(sympify, args)
        evaluate = options.pop('evaluate', True)
        if evaluate:
            evaluated = cls.eval(*args)
            if evaluated is not None:
                return evaluated
        result = super(Application, cls).__new__(cls, *args, **options)
        if evaluate and any([cls._should_evalf(a) for a in args]):
            return result.evalf()
        return result

    @classmethod
    def _should_evalf(cls, arg):
        """
        Decide if the function should automatically evalf().

        By default (in this implementation), this happens if (and only if) the
        ARG is a floating point number.
        This function is used by __new__.
        """
        if arg.is_Float:
            return True
        if not arg.is_Add:
            return False
        re, im = arg.as_real_imag()
        return re.is_Float or im.is_Float

    @classmethod
    def class_key(cls):
        funcs = {
            'exp': 10, 'log': 11,
            'sin': 20, 'cos': 21, 'tan': 22, 'cot': 23,
            'sinh': 30, 'cosh': 31, 'tanh': 32, 'coth': 33,
        }
        name = cls.__name__

        try:
            i = funcs[name]
        except KeyError:
            nargs = cls.nargs

            if nargs is None:
                i = 0
            else:
                i = 10000

        return 4, i, name


    @property
    def is_commutative(self):
        if all(getattr(t, 'is_commutative') for t in self.args):
            return True
        else:
            return False

    @classmethod
    @deprecated
    def canonize(cls, *args):
        return cls.eval(*args)

    def _eval_evalf(self, prec):
        # Lookup mpmath function based on name
        fname = self.func.__name__
        try:
            if not hasattr(mpmath, fname):
                from sympy.utilities.lambdify import MPMATH_TRANSLATIONS
                fname = MPMATH_TRANSLATIONS[fname]
            func = getattr(mpmath, fname)
        except (AttributeError, KeyError):
            try:
                return C.Float(self._imp_(*self.args), prec)
            except (AttributeError, TypeError):
                return

        # Convert all args to mpf or mpc
        try:
            args = [arg._to_mpmath(prec) for arg in self.args]
        except ValueError:
            return

        # Set mpmath precision and apply. Make sure precision is restored
        # afterwards
        orig = mpmath.mp.prec
        try:
            mpmath.mp.prec = prec
            v = func(*args)
        finally:
            mpmath.mp.prec = orig

        return Expr._from_mpmath(v, prec)

    def _eval_is_comparable(self):
        if self.is_Function:
            r = True
            for s in self.args:
                c = s.is_comparable
                if c is None: return
                if not c: r = False
            return r
        return

    def _eval_derivative(self, s):
        # f(x).diff(s) -> x.diff(s) * f.fdiff(1)(s)
        i = 0
        l = []
        for a in self.args:
            i += 1
            da = a.diff(s)
            if da is S.Zero:
                continue
            if isinstance(self.func, FunctionClass):
                df = self.fdiff(i)
                l.append(df * da)
        return Add(*l)

    def _eval_is_commutative(self):
        r = True
        for a in self._args:
            c = a.is_commutative
            if c is None: return None
            if not c: r = False
        return r

    def as_base_exp(self):
        return self, S.One

    def _eval_aseries(self, n, args0, x, logx):
        """
        Compute an asymptotic expansion around args0, in terms of self.args.
        This function is only used internally by _eval_nseries and should not
        be called directly; derived classes can overwrite this to implement
        asymptotic expansions.
        """
        raise PoleError('Asymptotic expansion of %s around %s '
                        'not implemented.' % (type(self), args0))

    def _eval_nseries(self, x, n, logx):
        """
        This function does compute series for multivariate functions,
        but the expansion is always in terms of *one* variable.
        Examples:

        >>> from sympy import atan2, O
        >>> from sympy.abc import x, y
        >>> atan2(x, y).series(x, n=2)
        atan2(0, y) + x/y + O(x**2)
        >>> atan2(x, y).series(y, n=2)
        -y/x + atan2(x, 0) + O(y**2)

        This function also computes asymptotic expansions, if necessary
        and possible:

        >>> from sympy import loggamma
        >>> loggamma(1/x)._eval_nseries(x,0,None)
        -1/x - log(x)/x + log(x)/2 + O(1)

        """
        if self.func.nargs is None:
            raise NotImplementedError('series for user-defined \
functions are not supported.')
        args = self.args
        args0 = [t.limit(x, 0) for t in args]
        if any([t.is_bounded == False for t in args0]):
            from sympy import Dummy, oo, zoo, nan
            a = [t.compute_leading_term(x, logx=logx) for t in args]
            a0 = [t.limit(x, 0) for t in a]
            if any ([t.has(oo, -oo, zoo, nan) for t in a0]):
               return self._eval_aseries(n, args0, x, logx)._eval_nseries(x, n, logx)
            # Careful: the argument goes to oo, but only logarithmically so. We
            # are supposed to do a power series expansion "around the
            # logarithmic term". e.g.
            #      f(1+x+log(x))
            #     -> f(1+logx) + x*f'(1+logx) + O(x**2)
            # where 'logx' is given in the argument
            a = [t._eval_nseries(x, n, logx) for t in args]
            z = [r - r0 for (r, r0) in zip(a, a0)]
            p = [Dummy() for t in z]
            q = []
            v = None
            for ai, zi, pi in zip(a0, z, p):
                if zi.has(x):
                    if v is not None: raise NotImplementedError
                    q.append(ai + pi)
                    v = pi
                else:
                    q.append(ai)
            e1 = self.func(*q)
            if v is None:
                return e1
            s = e1._eval_nseries(v, n, logx)
            o = s.getO()
            s = s.removeO()
            s = s.subs(v, zi).expand() + C.Order(o.expr.subs(v, zi), x)
            return s
        if (self.func.nargs == 1 and args0[0]) or self.func.nargs > 1:
            e = self
            e1 = e.expand()
            if e == e1:
                #for example when e = sin(x+1) or e = sin(cos(x))
                #let's try the general algorithm
                term = e.subs(x, S.Zero)
                if term.is_bounded is False or term is S.NaN:
                    raise PoleError("Cannot expand %s around 0" % (self))
                series = term
                fact = S.One
                for i in range(n-1):
                    i += 1
                    fact *= Rational(i)
                    e = e.diff(x)
                    subs = e.subs(x, S.Zero)
                    if subs is S.NaN:
                        # try to evaluate a limit if we have to
                        subs = e.limit(x, S.Zero)
                    if subs.is_bounded is False:
                        raise PoleError("Cannot expand %s around 0" % (self))
                    term = subs*(x**i)/fact
                    term = term.expand()
                    series += term
                return series + C.Order(x**n, x)
            return e1.nseries(x, n=n, logx=logx)
        arg = self.args[0]
        l = []
        g = None
        for i in xrange(n+2):
            g = self.taylor_term(i, arg, g)
            g = g.nseries(x, n=n, logx=logx)
            l.append(g)
        return Add(*l) + C.Order(x**n, x)

    def _eval_expand_basic(self, deep=True, **hints):
        if not deep:
            return self
        sargs, terms = self.args, []
        for term in sargs:
            if hasattr(term, '_eval_expand_basic'):
                newterm = term._eval_expand_basic(deep=deep, **hints)
            else:
                newterm = term
            terms.append(newterm)
        return self.func(*terms)

    def _eval_expand_power_exp(self, deep=True, **hints):
        if not deep:
            return self
        sargs, terms = self.args, []
        for term in sargs:
            if hasattr(term, '_eval_expand_power_exp'):
                newterm = term._eval_expand_power_exp(deep=deep, **hints)
            else:
                newterm = term
            terms.append(newterm)
        return self.func(*terms)

    def _eval_expand_power_base(self, deep=True, **hints):
        if not deep:
            return self
        sargs, terms = self.args, []
        for term in sargs:
            if hasattr(term, '_eval_expand_power_base'):
                newterm = term._eval_expand_power_base(deep=deep, **hints)
            else:
                newterm = term
            terms.append(newterm)
        return self.func(*terms)

    def _eval_expand_mul(self, deep=True, **hints):
        if not deep:
            return self
        sargs, terms = self.args, []
        for term in sargs:
            if hasattr(term, '_eval_expand_mul'):
                newterm = term._eval_expand_mul(deep=deep, **hints)
            else:
                newterm = term
            terms.append(newterm)
        return self.func(*terms)

    def _eval_expand_multinomial(self, deep=True, **hints):
        if not deep:
            return self
        sargs, terms = self.args, []
        for term in sargs:
            if hasattr(term, '_eval_expand_multinomail'):
                newterm = term._eval_expand_multinomial(deep=deep, **hints)
            else:
                newterm = term
            terms.append(newterm)
        return self.func(*terms)

    def _eval_expand_log(self, deep=True, **hints):
        if not deep:
            return self
        sargs, terms = self.args, []
        for term in sargs:
            if hasattr(term, '_eval_expand_log'):
                newterm = term._eval_expand_log(deep=deep, **hints)
            else:
                newterm = term
            terms.append(newterm)
        return self.func(*terms)

    def _eval_expand_complex(self, deep=True, **hints):
        if deep:
            func = self.func(*[ a.expand(deep, **hints) for a in self.args ])
        else:
            func = self.func(*self.args)
        return C.re(func) + S.ImaginaryUnit * C.im(func)

    def _eval_expand_trig(self, deep=True, **hints):
        sargs, terms = self.args, []
        for term in sargs:
            if hasattr(term, '_eval_expand_trig'):
                newterm = term._eval_expand_trig(deep=deep, **hints)
            else:
                newterm = term
            terms.append(newterm)
        return self.func(*terms)

    def _eval_expand_func(self, deep=True, **hints):
        sargs, terms = self.args, []
        for term in sargs:
            if hasattr(term, '_eval_expand_func'):
                newterm = term._eval_expand_func(deep=deep, **hints)
            else:
                newterm = term
            terms.append(newterm)
        return self.func(*terms)

    def _eval_rewrite(self, pattern, rule, **hints):
        if hints.get('deep', False):
            args = [ a._eval_rewrite(pattern, rule, **hints) for a in self.args ]
        else:
            args = self.args

        if pattern is None or isinstance(self.func, pattern):
            if hasattr(self, rule):
                rewritten = getattr(self, rule)(*args)

                if rewritten is not None:
                    return rewritten

        return self.func(*args)

    def fdiff(self, argindex=1):
        if self.nargs is not None:
            if isinstance(self.nargs, tuple):
                nargs = self.nargs[-1]
            else:
                nargs = self.nargs
            if not (1<=argindex<=nargs):
                raise ArgumentIndexError(self, argindex)
        if not self.args[argindex-1].is_Symbol:
            # See issue 1525 and issue 1620
            raise NotImplementedError("Cannot express derivatives evaluated at a point")
        return Derivative(self,self.args[argindex-1],evaluate=False)

    def _eval_as_leading_term(self, x):
        """General method for the leading term"""
        # XXX This seems broken to me!
        arg = self.args[0].as_leading_term(x)

        if C.Order(1,x).contains(arg):
            return arg
        else:
            return self.func(arg)

    @classmethod
    def taylor_term(cls, n, x, *previous_terms):
        """General method for the taylor term.

        This method is slow, because it differentiates n-times.  Subclasses can
        redefine it to make it faster by using the "previous_terms".
        """
        x = sympify(x)
        return cls(x).diff(x, n).subs(x, 0) * x**n / C.factorial(n)


class AppliedUndef(Function):
    """
    Base class for expressions resulting from the application of an undefined function.
    """
    def __new__(cls, *args, **options):
        args = map(sympify, args)
        result = Expr.__new__(cls, *args, **options)
        result.nargs = len(args)
        return result

class UndefinedFunction(FunctionClass):
    """
    The (meta)class of undefined functions.
    """
    def __new__(mcl, name):
        return BasicMeta.__new__(mcl, name, (AppliedUndef,), {})


class WildFunction(Function, AtomicExpr):
    """
    WildFunction() matches any expression but another WildFunction()
    XXX is this as intended, does it work ?
    """

    nargs = 1

    def __new__(cls, name, **assumptions):
        obj = Function.__new__(cls, name, **assumptions)
        obj.name = name
        return obj

    def matches(self, expr, repl_dict={}, evaluate=False):
        if self in repl_dict:
            if repl_dict[self] == expr:
                return repl_dict
            else:
                return None
        if self.nargs is not None:
            if not hasattr(expr,'nargs') or self.nargs != expr.nargs:
                return None
        repl_dict = repl_dict.copy()
        repl_dict[self] = expr
        return repl_dict

    @property
    def is_number(self):
        return False

class Derivative(Expr):
    """
    Carries out differentiation of the given expression with respect to symbols.

    expr must define ._eval_derivative(symbol) method that returns
    the differentiation result. This function only needs to consider the
    non-trivial case where expr contains symbol and it should call the diff()
    method interally (not _eval_derivative); Derivative should be the only
    one to call _eval_derivative.

    Examples:

    Derivative(Derivative(expr, x), y) -> Derivative(expr, x, y)
    Derivative(expr, x, 3)  -> Derivative(expr, x, x, x)

    """

    is_Derivative   = True

    def __new__(cls, expr, *symbols, **assumptions):
        expr = sympify(expr)

        if not symbols:
            symbols = expr.free_symbols

            if len(symbols) != 1:
                raise ValueError("specify differentiation variables to differentiate %s" % expr)

        # standardize symbols
        symbols = list(sympify(symbols))
        if not symbols[-1].is_Integer or len(symbols) == 1:
            symbols.append(S.One)
        symbol_count = []
        all_zero = True
        i = 0
        while i < len(symbols) - 1: # process up to final Integer
            s, count = symbols[i: i+2]
            iwas = i
            if s.is_Symbol:
                if count.is_Symbol:
                    count = 1
                    i += 1
                elif count.is_Integer:
                    count = int(count)
                    i += 2

            if i == iwas: # didn't get an update because of bad input
                raise ValueError('Derivative expects Symbol [, Integer] args but got %s, %s' % (s, count))

            symbol_count.append((s, count))
            if all_zero and not count == 0:
                all_zero = False

        # We make a special case for 0th derivative, because there
        # is no good way to unambiguously print this.
        if all_zero:
            return expr

        evaluate = assumptions.pop('evaluate', False)

        # look for a quick exit if there are symbols that are not in the free symbols
        if evaluate:
            if set(sc[0] for sc in symbol_count
                  ).difference(expr.free_symbols):
                return S.Zero

        # We make a generator so as to only generate a symbol when necessary.
        # If a high order of derivative is requested and the expr becomes 0
        # after a few differentiations, then we won't need the other symbols
        symbolgen = (s for s, count in symbol_count for i in xrange(count))

        if expr.is_commutative:
            assumptions['commutative'] = True

        if (not (hasattr(expr, '_eval_derivative') and
                 evaluate) and
            not isinstance(expr, Derivative)):
            symbols = list(symbolgen)
            obj = Expr.__new__(cls, expr, *symbols, **assumptions)
            return obj

        # compute the derivative now
        unevaluated_symbols = []
        for s in symbolgen:
            obj = expr._eval_derivative(s)
            if obj is None:
                unevaluated_symbols.append(s)
            elif obj is S.Zero:
                return S.Zero
            else:
                expr = obj

        if not unevaluated_symbols:
            return expr

        return Expr.__new__(cls, expr, *unevaluated_symbols, **assumptions)

    def _eval_derivative(self, s):
        if s not in self.variables:
            obj = self.expr.diff(s)
            if not obj:
                return obj
            if isinstance(obj, Derivative):
                return Derivative(obj.expr, *(self.variables + obj.variables))
            return Derivative(obj, *self.variables)
        return Derivative(self.expr, *(self.variables + (s, )), **{'evaluate': False})

    def doit(self, **hints):
        expr = self.expr
        if hints.get('deep', True):
            expr = expr.doit(**hints)
        hints['evaluate'] = True
        return Derivative(expr, *self.variables, **hints)

    @property
    def expr(self):
        return self._args[0]

    @property
    def variables(self):
        return self._args[1:]

    @property
    def free_symbols(self):
        return self.expr.free_symbols

    def _eval_subs(self, old, new):
        if self==old:
            return new
        if old in self.variables and not new.is_Symbol:
            # Issue 1620
            raise NotImplementedError("Derivatives evaluated at a point are not yet implemented.")
        return Derivative(*map(lambda x: x._eval_subs(old, new), self.args))

    def matches(self, expr, repl_dict={}, evaluate=False):
        if self in repl_dict:
            if repl_dict[self] == expr:
                return repl_dict
        elif isinstance(expr, Derivative):
            if len(expr.variables) == len(self.variables):
                return Expr.matches(self, expr, repl_dict, evaluate)

    def _eval_lseries(self, x):
        dx = self.args[1:]
        for term in self.args[0].lseries(x):
            yield Derivative(term, *dx)

    def _eval_nseries(self, x, n, logx):
        arg = self.args[0].nseries(x, n=n, logx=logx)
        o = arg.getO()
        dx = self.args[1:]
        rv = [Derivative(a, *dx) for a in Add.make_args(arg.removeO())]
        if o:
            rv.append(o/x)
        return Add(*rv)

    def _eval_as_leading_term(self, x):
        return self.args[0].as_leading_term(x)

class Lambda(Expr):
    """
    Lambda(x, expr) represents a lambda function similar to Python's
    'lambda x: expr'. A function of several variables is written as
    Lambda((x, y, ...), expr).

    A simple example:
        >>> from sympy import Lambda
        >>> from sympy.abc import x
        >>> f = Lambda(x, x**2)
        >>> f(4)
        16

    For multivariate functions, use:
        >>> from sympy.abc import y, z, t
        >>> f2 = Lambda((x, y, z, t), x + y**z + t**z)
        >>> f2(1, 2, 3, 4)
        73

    A handy shortcut for lots of arguments:
        >>> p = x, y, z
        >>> f = Lambda(p, x + y*z)
        >>> f(*p)
        x + y*z

    """
    is_Function = True
    __slots__ = []

    def __new__(cls, variables, expr):
        try:
            variables = Tuple(*variables)
        except TypeError:
            variables = Tuple(variables)
        if len(variables) == 1 and variables[0] == expr:
            return S.IdentityFunction

        #use dummy variables internally, just to be sure
        new_variables = [C.Dummy(arg.name) for arg in variables]
        expr = sympify(expr).subs(tuple(zip(variables, new_variables)))

        obj = Expr.__new__(cls, Tuple(*new_variables), expr)
        return obj

    @property
    def variables(self):
        """The variables used in the internal representation of the function"""
        return self._args[0]

    @property
    def expr(self):
        """The return value of the function"""
        return self._args[1]

    @property
    def free_symbols(self):
        return self.expr.free_symbols - set(self.variables)

    @property
    def nargs(self):
        """The number of arguments that this function takes"""
        return len(self._args[0])

    @deprecated
    def apply(self, *args): # pragma: no cover
        return self(*args)

    def __call__(self, *args):
        if len(args) != self.nargs:
            raise TypeError("%s takes %d arguments (%d given)" % (self, self.nargs, len(args)))
        return self.expr.subs(tuple(zip(self.variables, args)))

    def __eq__(self, other):
        if not isinstance(other, Lambda):
            return False
        if self.nargs != other.nargs:
            return False

        selfexpr = self.args[1]
        otherexpr = other.args[1]
        otherexpr = otherexpr.subs(tuple(zip(other.args[0], self.args[0])))
        return selfexpr == otherexpr

    def __ne__(self, other):
        return not(self == other)

    def __hash__(self):
        return super(Lambda, self).__hash__()

<<<<<<< HEAD
=======
    def _hashable_content(self):
        return (self.nargs, ) + tuple(sorted(self.free_symbols))

>>>>>>> c9470ac4
    @property
    def is_identity(self):
        """Return ``True`` if this ``Lambda`` is an identity function. """
        if len(self.args) == 2:
            return self.args[0] == self.args[1]
        else:
            return None

<<<<<<< HEAD
@vectorize(0)
=======

>>>>>>> c9470ac4
def diff(f, *symbols, **kwargs):
    """
    Differentiate f with respect to symbols.

    This is just a wrapper to unify .diff() and the Derivative class; its
    interface is similar to that of integrate().  You can use the same
    shortcuts for multiple variables as with Derivative.  For example,
    diff(f(x), x, x, x) and diff(f(x), x, 3) both return the third derivative
    of f(x).

    You can pass evaluate=False to get an unevaluated Derivative class.  Note
    that if there are 0 symbols (such as diff(f(x), x, 0), then the result will
    be the function (the zeroth derivative), even if evaluate=False.

    **Examples**

    >>> from sympy import sin, cos, Function, diff
    >>> from sympy.abc import x, y
    >>> f = Function('f')

    >>> diff(sin(x), x)
    cos(x)
    >>> diff(f(x), x, x, x)
    D(f(x), x, x, x)
    >>> diff(f(x), x, 3)
    D(f(x), x, x, x)
    >>> diff(sin(x)*cos(y), x, 2, y, 2)
    sin(x)*cos(y)

    >>> type(diff(sin(x), x))
    cos
    >>> type(diff(sin(x), x, evaluate=False))
    <class 'sympy.core.function.Derivative'>
    >>> type(diff(sin(x), x, 0))
    sin
    >>> type(diff(sin(x), x, 0, evaluate=False))
    sin

    >>> diff(sin(x))
    cos(x)
    >>> diff(sin(x*y))
    Traceback (most recent call last):
    ...
    ValueError: specify differentiation variables to differentiate sin(x*y)

    Note that ``diff(sin(x))`` syntax is meant only for convenience
    in interactive sessions and should be avoided in library code.

    See Also
    http://documents.wolfram.com/v5/Built-inFunctions/AlgebraicComputation/Calculus/D.html

    """
    kwargs.setdefault('evaluate', True)
    return Derivative(f, *symbols, **kwargs)

<<<<<<< HEAD
    if hasattr(symbols[0], '__iter__'):
        retlist = []
        for i in symbols[0]:
            if hasattr(i, '__iter__'):
                retlist.append(Derivative(f, *i, **kwargs))
            else:
                retlist.append(Derivative(f, i, **kwargs))
        return retlist

    return Derivative(f,*symbols, **kwargs)

@vectorize(0)
=======
>>>>>>> c9470ac4
def expand(e, deep=True, modulus=None, power_base=True, power_exp=True, \
        mul=True, log=True, multinomial=True, basic=True, **hints):
    """
    Expand an expression using methods given as hints.

    Hints are applied with arbitrary order so your code shouldn't
    depend on the way hints are passed to this method.

    Hints evaluated unless explicitly set to False are:
      basic, log, multinomial, mul, power_base, and power_exp
    The following hints are supported but not applied unless set to True:
      complex, func, and trig.

    basic is a generic keyword for methods that want to be expanded
    automatically.  For example, Integral uses expand_basic to expand the
    integrand.  If you want your class expand methods to run automatically and
    they don't fit one of the already automatic methods, wrap it around
    _eval_expand_basic.

    If deep is set to True, things like arguments of functions are
    recursively expanded.  Use deep=False to only expand on the top
    level.

    If the 'force' hint is used, assumptions about variables will be ignored
    in making the expansion.

    Also see expand_log, expand_mul, separate, expand_complex, expand_trig,
    and expand_func, which are wrappers around those expansion methods.

    >>> from sympy import cos, exp
    >>> from sympy.abc import x, y, z

    mul - Distributes multiplication over addition.
    >>> (y*(x + z)).expand(mul=True)
    x*y + y*z

    complex - Split an expression into real and imaginary parts.
    >>> (x + y).expand(complex=True)
    I*im(x) + I*im(y) + re(x) + re(y)
    >>> cos(x).expand(complex=True)
    -I*sin(re(x))*sinh(im(x)) + cos(re(x))*cosh(im(x))

    power_exp - Expand addition in exponents into multiplied bases.
    >>> exp(x + y).expand(power_exp=True)
    exp(x)*exp(y)
    >>> (2**(x + y)).expand(power_exp=True)
    2**x*2**y

    power_base - Split powers of multiplied bases if assumptions allow
    or if the 'force' hint is used.
    >>> ((x*y)**z).expand(power_base=True)
    (x*y)**z
    >>> ((x*y)**z).expand(power_base=True, force=True)
    x**z*y**z
    >>> ((2*y)**z).expand(power_base=True)
    2**z*y**z

    log - Pull out power of an argument as a coefficient and split logs products
    into sums of logs.  Note that these only work if the arguments of the log
    function have the proper assumptions: the arguments must be positive and the
    exponents must be real or else the force hint must be True.
    >>> from sympy import log, symbols, oo
    >>> log(x**2*y).expand(log=True)
<<<<<<< HEAD
    log(y*x**2)
=======
    log(x**2*y)
    >>> log(x**2*y).expand(log=True, force=True)
    2*log(x) + log(y)
>>>>>>> c9470ac4
    >>> x, y = symbols('x,y', positive=True)
    >>> log(x**2*y).expand(log=True)
    2*log(x) + log(y)

    trig - Do trigonometric expansions.
    >>> cos(x + y).expand(trig=True)
    -sin(x)*sin(y) + cos(x)*cos(y)

    func - Expand other functions.
    >>> from sympy import gamma
    >>> gamma(x + 1).expand(func=True)
    x*gamma(x)

    multinomial - Expand (x + y + ...)**n where n is a positive integer.
    >>> ((x + y + z)**2).expand(multinomial=True)
    x**2 + 2*x*y + 2*x*z + y**2 + 2*y*z + z**2

    You can shut off methods that you don't want.
    >>> (exp(x + y)*(x + y)).expand()
    x*exp(x)*exp(y) + y*exp(x)*exp(y)
    >>> (exp(x + y)*(x + y)).expand(power_exp=False)
    x*exp(x + y) + y*exp(x + y)
    >>> (exp(x + y)*(x + y)).expand(mul=False)
    (x + y)*exp(x)*exp(y)

    Use deep=False to only expand on the top level.
    >>> exp(x + exp(x + y)).expand()
    exp(x)*exp(exp(x)*exp(y))
    >>> exp(x + exp(x + y)).expand(deep=False)
    exp(x)*exp(exp(x + y))

    Note: because hints are applied in arbitrary order, some hints may
    prevent expansion by other hints if they are applied first.  In
    particular, mul may distribute multiplications and prevent log and
    power_base from expanding them.  Also, if mul is applied before multinomial,
    the expression might not be fully distributed.  The solution is to expand
    with mul=False first, then run expand_mul if you need further expansion.

    Examples:
    >>> from sympy import expand_log, expand, expand_mul
    >>> x, y, z = symbols('x,y,z', positive=True)

    >> expand(log(x*(y + z))) # could be either one below
    log(x*y + x*z)
    log(x) + log(y + z)

    >>> expand_log(log(x*y + x*z))
    log(x*y + x*z)

    >> expand(log(x*(y + z)), mul=False)
    log(x) + log(y + z)


    >> expand((x*(y + z))**x) # could be either one below
    (x*y + x*z)**x
    x**x*(y + z)**x

    >>> expand((x*(y + z))**x, mul=False)
    x**x*(y + z)**x


    >> expand(x*(y + z)**2) # could be either one below
    2*x*y*z + x*y**2 + x*z**2
    x*(y + z)**2

    >>> expand(x*(y + z)**2, mul=False)
    x*(y**2 + 2*y*z + z**2)

    >>> expand_mul(_)
    x*y**2 + 2*x*y*z + x*z**2

    """
    hints['power_base'] = power_base
    hints['power_exp'] = power_exp
    hints['mul'] = mul
    hints['log'] = log
    hints['multinomial'] = multinomial
    hints['basic'] = basic
    return sympify(e).expand(deep=deep, modulus=modulus, **hints)

# These are simple wrappers around single hints.  Feel free to add ones for
# power_exp, power_base, multinomial, or basic if you need them.
def expand_mul(expr, deep=True):
    """
    Wrapper around expand that only uses the mul hint.  See the expand
    docstring for more information.

    Example:
    >>> from sympy import symbols, expand_mul, exp, log
    >>> x, y = symbols('x,y', positive=True)
    >>> expand_mul(exp(x+y)*(x+y)*log(x*y**2))
    x*exp(x + y)*log(x*y**2) + y*exp(x + y)*log(x*y**2)

    """
    return sympify(expr).expand(deep=deep, mul=True, power_exp=False,\
    power_base=False, basic=False, multinomial=False, log=False)

def expand_multinomial(expr, deep=True):
    """
    Wrapper around expand that only uses the multinomial hint.  See the expand
    docstring for more information.

    Example:
    >>> from sympy import symbols, expand_multinomial, exp
    >>> x, y = symbols('x y', positive=True)
    >>> expand_multinomial((x + exp(x + 1))**2)
    x**2 + 2*x*exp(x + 1) + exp(2*x + 2)

    """
    return sympify(expr).expand(deep=deep, mul=False, power_exp=False,\
    power_base=False, basic=False, multinomial=True, log=False)


def expand_log(expr, deep=True):
    """
    Wrapper around expand that only uses the log hint.  See the expand
    docstring for more information.

    Example:
    >>> from sympy import symbols, expand_log, exp, log
    >>> x, y = symbols('x,y', positive=True)
    >>> expand_log(exp(x+y)*(x+y)*log(x*y**2))
    (x + y)*(log(x) + 2*log(y))*exp(x + y)

    """
    return sympify(expr).expand(deep=deep, log=True, mul=False,\
    power_exp=False, power_base=False, multinomial=False, basic=False)

def expand_func(expr, deep=True):
    """
    Wrapper around expand that only uses the func hint.  See the expand
    docstring for more information.

    Example:
    >>> from sympy import expand_func, gamma
    >>> from sympy.abc import x
    >>> expand_func(gamma(x + 2))
    x*(x + 1)*gamma(x)

    """
    return sympify(expr).expand(deep=deep, func=True, basic=False,\
    log=False, mul=False, power_exp=False, power_base=False, multinomial=False)

def expand_trig(expr, deep=True):
    """
    Wrapper around expand that only uses the trig hint.  See the expand
    docstring for more information.

    Example:
    >>> from sympy import expand_trig, sin, cos
    >>> from sympy.abc import x, y
    >>> expand_trig(sin(x+y)*(x+y))
    (x + y)*(sin(x)*cos(y) + sin(y)*cos(x))

    """
    return sympify(expr).expand(deep=deep, trig=True, basic=False,\
    log=False, mul=False, power_exp=False, power_base=False, multinomial=False)

def expand_complex(expr, deep=True):
    """
    Wrapper around expand that only uses the complex hint.  See the expand
    docstring for more information.

    Example:
    >>> from sympy import expand_complex, I, im, re
    >>> from sympy.abc import z
    >>> expand_complex(z**(2*I))
    I*im(z**(2*I)) + re(z**(2*I))

    """
    return sympify(expr).expand(deep=deep, complex=True, basic=False,\
    log=False, mul=False, power_exp=False, power_base=False, multinomial=False)

def count_ops(expr, visual=False):
    """
    Return a representation (integer or expression) of the operations in expr.

    If `visual` is False (default) then the sum of the coefficients of the
    visual expression will be returned.

    If `visual` is True then the number of each type of operation is shown
    with the core class types (or their virtual equivalent) multiplied by the
    number of times they occur.

    If expr is an iterable, the sum of the op counts of the
    items will be returned.

    Examples:
        >>> from sympy.abc import a, b, x, y
        >>> from sympy import sin, count_ops

    Although there isn't a SUB object, minus signs are interpreted as
    either negations or subtractions:
        >>> (x - y).count_ops(visual=True)
        SUB
        >>> (-x).count_ops(visual=True)
        NEG

    Here, there are two Adds and a Pow:
        >>> (1 + a + b**2).count_ops(visual=True)
        2*ADD + POW

    In the following, an Add, Mul, Pow and two functions:
        >>> (sin(x)*x + sin(x)**2).count_ops(visual=True)
        ADD + MUL + POW + 2*SIN

    for a total of 5:
        >>> (sin(x)*x + sin(x)**2).count_ops(visual=False)
        5

    Note that "what you type" is not always what you get. The expression
    1/x/y is translated by sympy into 1/(x*y) so it gives a DIV and MUL rather
    than two DIVs:
        >>> (1/x/y).count_ops(visual=True)
        DIV + MUL

    The visual option can be used to demonstrate the difference in
    operations for expressions in different forms. Here, the Horner
    representation is compared with the expanded form of a polynomial:
        >>> eq=x*(1 + x*(2 + x*(3 + x)))
        >>> count_ops(eq.expand(), visual=True) - count_ops(eq, visual=True)
        -MUL + 3*POW

    The count_ops function also handles iterables:
        >>> count_ops([x, sin(x), None, True, x + 2], visual=False)
        2
        >>> count_ops([x, sin(x), None, True, x + 2], visual=True)
        ADD + SIN
        >>> count_ops({x: sin(x), x + 2: y + 1}, visual=True)
        2*ADD + SIN

    """
    from sympy.simplify.simplify import fraction

    expr = sympify(expr)
    if isinstance(expr, Expr):

        ops = []
        args = [expr]
        NEG = C.Symbol('NEG')
        DIV = C.Symbol('DIV')
        SUB = C.Symbol('SUB')
        ADD = C.Symbol('ADD')
        def isneg(a):
            c = a.as_coeff_mul()[0]
            return c.is_Number and c.is_negative
        while args:
            a = args.pop()
            if a.is_Rational:
                #-1/3 = NEG + DIV
                if a is not S.One:
                    if a.p < 0:
                        ops.append(NEG)
                    if a.q != 1:
                        ops.append(DIV)
                    continue
            elif a.is_Mul:
                if isneg(a):
                    ops.append(NEG)
                    if a.args[0] is S.NegativeOne:
                        a = a.as_two_terms()[1]
                    else:
                        a = -a
                n, d = fraction(a)
                if n.is_Integer:
                    ops.append(DIV)
                    if n < 0:
                        ops.append(NEG)
                    args.append(d)
                    continue # won't be -Mul but could be Add
                elif d is not S.One:
                    if not d.is_Integer:
                        args.append(d)
                    ops.append(DIV)
                    args.append(n)
                    continue # could be -Mul
            elif a.is_Add:
                aargs = list(a.args)
                negs = 0
                for i, ai in enumerate(aargs):
                    if isneg(ai):
                        negs += 1
                        args.append(-ai)
                        if i > 0:
                            ops.append(SUB)
                    else:
                        args.append(ai)
                        if i > 0:
                            ops.append(ADD)
                if negs == len(aargs): # -x - y = NEG + SUB
                    ops.append(NEG)
                elif isneg(aargs[0]): # -x + y = SUB, but we already recorded an ADD
                    ops.append(SUB - ADD)
                continue
            if a.is_Pow and a.exp is S.NegativeOne:
                ops.append(DIV)
                args.append(a.base) # won't be -Mul but could be Add
                continue
            if (a.is_Mul or
                a.is_Pow or
                a.is_Function or
                isinstance(a, Derivative) or
                isinstance(a, C.Integral)):

                o = C.Symbol(a.func.__name__.upper())
                # count the args
                if (a.is_Mul or
                    isinstance(a, C.LatticeOp)):
                   ops.append(o*(len(a.args) - 1))
                else:
                    ops.append(o)
            args.extend(a.args)

    elif type(expr) is dict:
        ops = [count_ops(k, visual=visual) +
               count_ops(v, visual=visual) for k, v in expr.iteritems()]
    elif hasattr(expr, '__iter__'):
        ops = [count_ops(i, visual=visual) for i in expr]
    elif not isinstance(expr, Basic):
        ops = []
    else: # it's Basic not isinstance(expr, Expr):
        assert isinstance(expr, Basic)
        ops = [count_ops(a, visual=visual) for a in expr.args]

    if not ops:
        if visual:
            return S.Zero
        return 0

    ops = Add(*ops)

    if visual:
        return ops

    if ops.is_Number:
        return int(ops)

    return sum(int((a.args or [1])[0]) for a in Add.make_args(ops))

from sympify import sympify
from add    import Add
<|MERGE_RESOLUTION|>--- conflicted
+++ resolved
@@ -832,12 +832,9 @@
     def __hash__(self):
         return super(Lambda, self).__hash__()
 
-<<<<<<< HEAD
-=======
     def _hashable_content(self):
         return (self.nargs, ) + tuple(sorted(self.free_symbols))
 
->>>>>>> c9470ac4
     @property
     def is_identity(self):
         """Return ``True`` if this ``Lambda`` is an identity function. """
@@ -846,11 +843,7 @@
         else:
             return None
 
-<<<<<<< HEAD
-@vectorize(0)
-=======
-
->>>>>>> c9470ac4
+
 def diff(f, *symbols, **kwargs):
     """
     Differentiate f with respect to symbols.
@@ -906,21 +899,6 @@
     kwargs.setdefault('evaluate', True)
     return Derivative(f, *symbols, **kwargs)
 
-<<<<<<< HEAD
-    if hasattr(symbols[0], '__iter__'):
-        retlist = []
-        for i in symbols[0]:
-            if hasattr(i, '__iter__'):
-                retlist.append(Derivative(f, *i, **kwargs))
-            else:
-                retlist.append(Derivative(f, i, **kwargs))
-        return retlist
-
-    return Derivative(f,*symbols, **kwargs)
-
-@vectorize(0)
-=======
->>>>>>> c9470ac4
 def expand(e, deep=True, modulus=None, power_base=True, power_exp=True, \
         mul=True, log=True, multinomial=True, basic=True, **hints):
     """
@@ -984,13 +962,9 @@
     exponents must be real or else the force hint must be True.
     >>> from sympy import log, symbols, oo
     >>> log(x**2*y).expand(log=True)
-<<<<<<< HEAD
-    log(y*x**2)
-=======
     log(x**2*y)
     >>> log(x**2*y).expand(log=True, force=True)
     2*log(x) + log(y)
->>>>>>> c9470ac4
     >>> x, y = symbols('x,y', positive=True)
     >>> log(x**2*y).expand(log=True)
     2*log(x) + log(y)
@@ -1331,4 +1305,4 @@
     return sum(int((a.args or [1])[0]) for a in Add.make_args(ops))
 
 from sympify import sympify
-from add    import Add
+from add    import Add